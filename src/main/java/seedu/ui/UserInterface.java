--- conflicted
+++ resolved
@@ -1,5 +1,3 @@
-<<<<<<< HEAD
-=======
 package seedu.ui;
 
 import seedu.food.Ingredient;
@@ -94,5 +92,4 @@
     public void prompt() {
         System.out.println("How may I help you?");
     }
-}
->>>>>>> 192ec73c
+}