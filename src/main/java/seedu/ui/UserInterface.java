--- conflicted
+++ resolved
@@ -93,10 +93,10 @@
         System.out.println("How may I help you?");
     }
 
-<<<<<<< HEAD
     public void printClearedList() {
         printMessage("All meals cleared from your meal list!");
-=======
+    }
+
     public void printByeCommandHelp() {
         System.out.println("Entering the bye command will gracefully exits the software");
         System.out.println("Sample input: bye");
@@ -197,6 +197,5 @@
         System.out.println("                Entering the bye command will gracefully exits the software");
         System.out.println("                    Sample input: bye");
         System.out.println("                    Sample output: Bye. Hope to see you again soon!");
->>>>>>> 00154ce2
     }
 }