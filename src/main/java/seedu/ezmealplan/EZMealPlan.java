--- conflicted
+++ resolved
@@ -53,22 +53,14 @@
         // Create and load both main meal list (mainList.txt) and user meal list (userList.txt)
         try {
             Storage.createListFiles();
-<<<<<<< HEAD
             constructMainList(mealManager);
             constructUserList(mealManager);
-
-=======
-            File mainMealFile = Storage.getMainListFile();
-            File userMealFile = Storage.getUserListFile();
-            constructList(mealManager, mainMealFile);
-            constructList(mealManager, userMealFile);
->>>>>>> 0675eb67
         } catch (IOException ioException) {
             System.err.println("Could not load tasks: " + ioException.getMessage());
         }
     }
 
-<<<<<<< HEAD
+
     private static void constructUserList(MealManager mealManager) throws IOException {
         File userMealFile = Storage.getUserListFile();
         Meals userMeals = mealManager.getUserMeals();
@@ -81,14 +73,9 @@
         constructList(mealManager, mainMealFile, mainMeals);
     }
 
-    private static void constructList(MealManager mealManager, File selectedFile, Meals selectedMeals)
-            throws IOException {
-        // Create and load both main meal list (mainList.txt) and user meal list (userList.txt)
-=======
     private static void constructList(MealManager mealManager, File selectedFile) throws IOException {
         // Retrieve saved meals from the respective file and append them into the respective Meals class
         // If the file (mainList.txt) is empty, preset meals are appended into the MainMeals class instead.
->>>>>>> 0675eb67
         List<Meal> mealList = Storage.loadExistingList(selectedFile);
         // Load pre-set meals if the meal list from the main list file is empty.
         if (mealList.isEmpty() && selectedFile.equals(Storage.getMainListFile())) {
