--- conflicted
+++ resolved
@@ -45,11 +45,8 @@
         logger.fine("The user is now creating a new meal: " + mealName + ".");
         Meal newMeal = new Meal(mealName);
         addAllIngredients(ing, newMeal);
-<<<<<<< HEAD
-=======
         double mealPrice = newMeal.computeMealPrice();
         newMeal.setPrice(mealPrice);
->>>>>>> 77c19213
         return newMeal;
     }
 
@@ -92,41 +89,4 @@
         checker.check();
         return checker.isPassed();
     }
-<<<<<<< HEAD
-
-    public void addIngredient(String ingredientName, String ingredientPrice, Meal meal)
-            throws EZMealPlanException {
-        double ingredientPriceDouble = checkValidIngPrice(ingredientName, ingredientPrice);
-        Ingredient newIngredient = new Ingredient(ingredientName, ingredientPriceDouble);
-        checkDuplicateIngredients(newIngredient, meal);
-        meal.addIngredient(newIngredient);
-    }
-
-    private void checkDuplicateIngredients(Ingredient newIngredient, Meal meal) throws EZMealPlanException {
-        String mealName = meal.getName();
-        ArrayList<Ingredient> ingredientList = (ArrayList<Ingredient>) meal.getIngredientList();
-        for (Ingredient ingredient : ingredientList) {
-            if (newIngredient.equals(ingredient)) {
-                String ingredientName = newIngredient.getName();
-                String message = "Triggers DuplicateIngredientException()!";
-                logger.warning(message);
-                throw new DuplicateIngredientException(ingredientName, mealName);
-            }
-        }
-    }
-
-    private static double checkValidIngPrice(String ingredientName, String ingredientPrice)
-            throws IngredientPriceFormatException {
-        try {
-            double hundred = 100.0;
-            double ingredientPriceDouble = Double.parseDouble(ingredientPrice);
-            return Math.round(ingredientPriceDouble * hundred) / hundred;
-        } catch (NumberFormatException numberFormatException) {
-            String message = "Triggers IngredientPriceFormatException()!";
-            logger.warning(message);
-            throw new IngredientPriceFormatException(ingredientName);
-        }
-    }
-=======
->>>>>>> 77c19213
 }