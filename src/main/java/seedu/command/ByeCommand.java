--- conflicted
+++ resolved
@@ -17,39 +17,26 @@
 
     @Override
     public void execute(MealManager mealManager, UserInterface ui) {
-<<<<<<< HEAD
-        List<Meal> mainMealList = mealManager.getRecipesList().getList();
-        List<Meal> userMealList = mealManager.getWishList().getList();
-        clearAndUpdateFile(mainMealList, mealManager);
-        clearAndUpdateFile(userMealList, mealManager);
-=======
-        updateMainListFile(mealManager);
-        updateUserListFile(mealManager);
+        updateRecipesListFile(mealManager);
+        updateWishListFile(mealManager);
         updateInventoryFile(mealManager);
->>>>>>> 2cbb7c32
         ui.printGoodbye();
     }
 
-    private void updateUserListFile(MealManager mealManager) {
-        List<Meal> userMealList = mealManager.getUserMeals().getList();
-        String userListFilePath = Storage.getUserListFilePath();
-        clearAndUpdateFile(userMealList, userListFilePath);
+    private void updateWishListFile(MealManager mealManager) {
+        List<Meal> wishList = mealManager.getWishList().getList();
+        String wishListFilePath = Storage.getWishListFilePath();
+        clearAndUpdateFile(wishList, wishListFilePath);
     }
 
-<<<<<<< HEAD
-    private void clearAndUpdateFile(List<Meal> mealList, MealManager mealManager) {
-        List<Meal> mainMealList = mealManager.getRecipesList().getList();
-        String filePath = mainMealList.equals(mealList) ? Storage.getMainListFilePath() : Storage.getUserListFilePath();
-=======
-    private void updateMainListFile(MealManager mealManager) {
-        List<Meal> mainMealList = mealManager.getMainMeals().getList();
-        String mainListFilePath = Storage.getMainListFilePath();
-        clearAndUpdateFile(mainMealList, mainListFilePath);
+    private void updateRecipesListFile(MealManager mealManager) {
+        List<Meal> recipesList = mealManager.getRecipesList().getList();
+        String recipesListFilePath = Storage.getRecipesListFilePath();
+        clearAndUpdateFile(recipesList, recipesListFilePath);
     }
 
 
     private void clearAndUpdateFile(List<Meal> mealList, String filePath) {
->>>>>>> 2cbb7c32
         Storage.clearFile(filePath);
         writeMealsToFile(mealList, filePath);
     }
