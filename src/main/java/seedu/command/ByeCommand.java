--- conflicted
+++ resolved
@@ -70,11 +70,7 @@
         // Retrieve the list of ingredients from the inventory.
         List<Ingredient> ingredientList = mealManager.getInventory().getIngredients();
         // Get the file path for the inventory list.
-<<<<<<< HEAD
-        String inventoryFilePath = Storage.getInventoryListFilePath();
-=======
         String inventoryListFilePath = Storage.getInventoryListFilePath();
->>>>>>> 345e510d
         // Clear the existing file and write the new list.
         clearAndUpdateFileForIngredients(ingredientList, inventoryListFilePath,ui);
     }
