<<<<<<< HEAD
=======
package seedu.parser;

import seedu.command.ByeCommand;
import seedu.command.Command;
import seedu.command.CreateCommand;
import seedu.command.FilterCommand;
import seedu.command.SelectCommand;
import seedu.command.RemoveCommand;
import seedu.command.ListCommand;
import seedu.command.MealCommand;
import seedu.command.UnknownCommand;

public class Parser {
    static String bye = "bye";
    static String create = "create";
    static String filter = "filter";
    static String select = "select";
    static String meal = "meal";
    static String list = "list";
    static String remove = "remove";

    public static Command parse(String userInput) {
        String lowerCaseUserInput = userInput.toLowerCase().trim();
        userInput = userInput.trim();
        if (lowerCaseUserInput.startsWith(bye)) {
            return new ByeCommand();
        } else if (lowerCaseUserInput.startsWith(create)) {
            return new CreateCommand(userInput);
        } else if (lowerCaseUserInput.startsWith(filter)) {
            return new FilterCommand(userInput);
        } else if (lowerCaseUserInput.startsWith(select)) {
            return new SelectCommand(userInput);
        } else if (lowerCaseUserInput.startsWith(list)) {
            return new ListCommand();
        } else if (lowerCaseUserInput.startsWith(meal)) {
            return new MealCommand();
        } else if (lowerCaseUserInput.startsWith(remove)) {
            return new RemoveCommand(userInput);
        }
        return new UnknownCommand(userInput);
    }
}
>>>>>>> 192ec73c
<|MERGE_RESOLUTION|>--- conflicted
+++ resolved
@@ -1,5 +1,3 @@
-<<<<<<< HEAD
-=======
 package seedu.parser;
 
 import seedu.command.ByeCommand;
@@ -41,5 +39,4 @@
         }
         return new UnknownCommand(userInput);
     }
-}
->>>>>>> 192ec73c
+}