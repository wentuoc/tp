package seedu.parser;

import seedu.command.BuyCommand;
import seedu.command.ByeCommand;
import seedu.command.ClearCommand;
import seedu.command.Command;
import seedu.command.ConsumeCommand;
import seedu.command.CreateCommand;
import seedu.command.DeleteCommand;
import seedu.command.FilterCommand;
import seedu.command.HelpCommand;
<<<<<<< HEAD
import seedu.command.RecipesCommand;
import seedu.command.WishlistCommand;
=======
import seedu.command.ListCommand;
import seedu.command.MealCommand;
import seedu.command.RecommendCommand;
>>>>>>> 2cbb7c32
import seedu.command.RemoveCommand;
import seedu.command.SelectCommand;
import seedu.command.UnknownCommand;
import seedu.command.ViewCommand;
import seedu.exceptions.InvalidPriceException;
import seedu.food.Ingredient;

import java.util.ArrayList;
import java.util.List;

public class Parser {
    static String bye = "bye";
    static String create = "create";
    static String filter = "filter";
    static String select = "select";
    static String meal = "meal";
    static String list = "list";
    static String clear = "clear";
    static String help = "help";
    static String remove = "remove";
    static String view = "view";
    static String delete = "delete";
    static String recommend = "recommend";
    static String consume = "consume";
    static String buy = "buy";

    public static Command parse(String userInput) {
        String lowerCaseUserInput = userInput.toLowerCase().trim();
        userInput = userInput.trim();
        if (lowerCaseUserInput.startsWith(bye)) {
            return new ByeCommand();
        } else if (lowerCaseUserInput.startsWith(create)) {
            return new CreateCommand(userInput);
        } else if (lowerCaseUserInput.startsWith(filter)) {
            return new FilterCommand(userInput);
        } else if (lowerCaseUserInput.startsWith(select)) {
            return new SelectCommand(userInput);
        } else if (lowerCaseUserInput.startsWith(list)) {
            return new RecipesCommand();
        } else if (lowerCaseUserInput.startsWith(meal)) {
            return new WishlistCommand();
        } else if (lowerCaseUserInput.startsWith(clear)) {
            return new ClearCommand();
        } else if (lowerCaseUserInput.startsWith(help)) {
            return new HelpCommand(userInput);
        } else if (lowerCaseUserInput.startsWith(remove)) {
            return new RemoveCommand(userInput);
        } else if (lowerCaseUserInput.startsWith(view)) {
            return new ViewCommand(userInput);
        } else if (lowerCaseUserInput.startsWith(delete)) {
            return new DeleteCommand(userInput);
        } else if (lowerCaseUserInput.startsWith(recommend)) {
            return new RecommendCommand(userInput);
        } else if (lowerCaseUserInput.startsWith(consume)) {
            String args = userInput.substring(consume.length()).trim();
            List<String> ingredientList = parseIngredients(args);
            return new ConsumeCommand(ingredientList);
        } else if (lowerCaseUserInput.startsWith(buy)) {
            String args = userInput.substring(buy.length()).trim();
            List<Ingredient> ingredientList = parseIngredientsForBuy(args);
            return new BuyCommand(ingredientList);
        } else {
            return new UnknownCommand(userInput);
        }
    }

    private static List<String> parseIngredients(String args) {
        List<String> ingredients = new ArrayList<>();
        if (args.isEmpty()) {
            return ingredients;
        }
        // Split using "/ing" as the delimiter.
        String[] tokens = args.split("/ing");
        for (String token : tokens) {
            token = token.trim();
            if (!token.isEmpty()) {
                ingredients.add(token);
            }
        }
        return ingredients;
    }

    private static List<Ingredient> parseIngredientsForBuy(String args) {
        List<Ingredient> ingredients = new ArrayList<>();
        if (args.isEmpty()) {
            return ingredients;
        }
        // Split using "/ing" as the delimiter.
        String[] tokens = args.split("/ing");
        for (String token : tokens) {
            token = token.trim();
            if (!token.isEmpty()) {
                // Expected format: "Chicken (1.0)"
                int openParenIndex = token.lastIndexOf('(');
                int closeParenIndex = token.lastIndexOf(')');
                if (openParenIndex != -1 && closeParenIndex != -1 && openParenIndex < closeParenIndex) {
                    String name = token.substring(0, openParenIndex).trim();
                    String priceStr = token.substring(openParenIndex + 1, closeParenIndex).trim();
                    try {
                        double price = Double.parseDouble(priceStr);
                        ingredients.add(new Ingredient(name, price));
                    } catch (NumberFormatException | InvalidPriceException e) {
                        System.out.println("Invalid price format for ingredient: " + token);
                    }
                } else {
                    System.out.println("Invalid format for ingredient: " + token);
                }
            }
        }
        return ingredients;
    }
}
<|MERGE_RESOLUTION|>--- conflicted
+++ resolved
@@ -9,14 +9,9 @@
 import seedu.command.DeleteCommand;
 import seedu.command.FilterCommand;
 import seedu.command.HelpCommand;
-<<<<<<< HEAD
+import seedu.command.RecommendCommand;
 import seedu.command.RecipesCommand;
 import seedu.command.WishlistCommand;
-=======
-import seedu.command.ListCommand;
-import seedu.command.MealCommand;
-import seedu.command.RecommendCommand;
->>>>>>> 2cbb7c32
 import seedu.command.RemoveCommand;
 import seedu.command.SelectCommand;
 import seedu.command.UnknownCommand;
@@ -32,8 +27,8 @@
     static String create = "create";
     static String filter = "filter";
     static String select = "select";
-    static String meal = "meal";
-    static String list = "list";
+    static String recipes = "recipes";
+    static String wishlist = "wishlist";
     static String clear = "clear";
     static String help = "help";
     static String remove = "remove";
@@ -54,9 +49,9 @@
             return new FilterCommand(userInput);
         } else if (lowerCaseUserInput.startsWith(select)) {
             return new SelectCommand(userInput);
-        } else if (lowerCaseUserInput.startsWith(list)) {
+        } else if (lowerCaseUserInput.startsWith(recipes)) {
             return new RecipesCommand();
-        } else if (lowerCaseUserInput.startsWith(meal)) {
+        } else if (lowerCaseUserInput.startsWith(wishlist)) {
             return new WishlistCommand();
         } else if (lowerCaseUserInput.startsWith(clear)) {
             return new ClearCommand();
