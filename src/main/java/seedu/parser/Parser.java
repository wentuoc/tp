--- conflicted
+++ resolved
@@ -22,11 +22,8 @@
     static String list = "list";
     static String help = "help";
     static String remove = "remove";
-<<<<<<< HEAD
     static String view = "view";
-=======
     static String delete = "delete";
->>>>>>> b1393098
 
     public static Command parse(String userInput) {
         String lowerCaseUserInput = userInput.toLowerCase().trim();
@@ -47,13 +44,10 @@
             return new HelpCommand(userInput);
         } else if (lowerCaseUserInput.startsWith(remove)) {
             return new RemoveCommand(userInput);
-<<<<<<< HEAD
         } else if (lowerCaseUserInput.startsWith(view)) {
             return new ViewCommand(userInput);
-=======
         } else if (lowerCaseUserInput.startsWith(delete)) {
             return new DeleteCommand(userInput);
->>>>>>> b1393098
         } else {
             return new UnknownCommand(userInput);
         }
