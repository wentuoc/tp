--- conflicted
+++ resolved
@@ -3,21 +3,15 @@
 import seedu.command.ByeCommand;
 import seedu.command.Command;
 import seedu.command.CreateCommand;
-<<<<<<< HEAD
-import seedu.command.HelpCommand;
-=======
 import seedu.command.FilterCommand;
 import seedu.command.SelectCommand;
->>>>>>> 7fd95dd0
+import seedu.command.HelpCommand;
 import seedu.command.ListCommand;
 import seedu.command.MealCommand;
 import seedu.command.UnknownCommand;
 import seedu.ui.UserInterface;
 
 public class Parser {
-<<<<<<< HEAD
-    static UserInterface ui = new UserInterface();
-=======
     static String bye = "bye";
     static String create = "create";
     static String filter = "filter";
@@ -25,7 +19,7 @@
     static String meal = "meal";
     static String list = "list";
 
->>>>>>> 7fd95dd0
+
     public static Command parse(String userInput) {
         String lowerCaseUserInput = userInput.toLowerCase().trim();
         userInput = userInput.trim();
@@ -41,7 +35,7 @@
             return new ListCommand();
         } else if (lowerCaseUserInput.startsWith(meal)) {
             return new MealCommand();
-        } else if (userInput.startsWith("help")) {
+        } else if (lowerCaseUserInput.startsWith("help")) {
             return new HelpCommand(userInput);
         }else {
             return new UnknownCommand(userInput);
