--- conflicted
+++ resolved
@@ -66,17 +66,6 @@
         };
     }
 
-<<<<<<< HEAD
-    private static String getFirstWord(String userInput) {
-        int firstSpaceIndex = userInput.indexOf(' ');
-        int invalidIndex  = -1;
-        if (firstSpaceIndex == invalidIndex) {
-            //userInput does not contain a space
-            return userInput;
-        }
-        int startIndex = 0;
-        return userInput.substring(startIndex, firstSpaceIndex);
-=======
     // Splits the input string by one or more whitespace characters.
     private static String[] tokenize(String input) {
         return input.split("\\s+");
@@ -95,7 +84,6 @@
         if (tokens.length < min) {
             throw new ParserException(errorMessage);
         }
->>>>>>> e1b3f91a
     }
 
     private static Command parseBye(String[] tokens, String input) throws ParserException {
@@ -128,6 +116,7 @@
     private static Command parseRecipes(String[] tokens) throws ParserException {
         assertExactTokenCount(tokens, 1, "The recipes command does not take any arguments.");
         return new RecipesCommand();
+
     }
 
     private static Command parseWishlist(String[] tokens) throws ParserException {
