--- conflicted
+++ resolved
@@ -19,12 +19,9 @@
     static String select = "select";
     static String meal = "meal";
     static String list = "list";
-<<<<<<< HEAD
     static String clear = "clear";
-=======
     static String help = "help";
     static String remove = "remove";
->>>>>>> 00154ce2
 
     public static Command parse(String userInput) {
         String lowerCaseUserInput = userInput.toLowerCase().trim();
@@ -41,17 +38,14 @@
             return new ListCommand();
         } else if (lowerCaseUserInput.startsWith(meal)) {
             return new MealCommand();
-<<<<<<< HEAD
         } else if (lowerCaseUserInput.startsWith(clear)) {
             return new ClearCommand();
-=======
         } else if (lowerCaseUserInput.startsWith(help)) {
             return new HelpCommand(userInput);
         } else if (lowerCaseUserInput.startsWith(remove)) {
             return new RemoveCommand(userInput);
         }else {
             return new UnknownCommand(userInput);
->>>>>>> 00154ce2
         }
     }
 }