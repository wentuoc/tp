package seedu.parser;

import seedu.command.ByeCommand;
import seedu.command.Command;
import seedu.command.CreateCommand;
import seedu.command.FilterCommand;
import seedu.command.SelectCommand;
import seedu.command.ListCommand;
import seedu.command.MealCommand;
import seedu.command.UnknownCommand;

public class Parser {
    static String bye = "bye";
    static String create = "create";
    static String filter = "filter";
    static String select = "select";
    static String meal = "meal";
    static String list = "list";

    public static Command parse(String userInput) {
        userInput = userInput.toLowerCase().trim();
<<<<<<< HEAD
        if (userInput.equalsIgnoreCase(bye)) {
=======
        if (userInput.startsWith(bye)) {
>>>>>>> 28938f0b
            return new ByeCommand();
        } else if (userInput.startsWith(create)) {
            return new CreateCommand(userInput);
        } else if (userInput.contains(filter)) {
            return new FilterCommand(userInput);
        } else if (userInput.contains(select)) {
            return new SelectCommand(userInput);
        } else if (userInput.equalsIgnoreCase(list)) {
            return new ListCommand();
        } else if (userInput.equalsIgnoreCase(meal)) {
            return new MealCommand();
        }
        return new UnknownCommand(userInput);
    }
}<|MERGE_RESOLUTION|>--- conflicted
+++ resolved
@@ -19,21 +19,18 @@
 
     public static Command parse(String userInput) {
         userInput = userInput.toLowerCase().trim();
-<<<<<<< HEAD
-        if (userInput.equalsIgnoreCase(bye)) {
-=======
+
         if (userInput.startsWith(bye)) {
->>>>>>> 28938f0b
             return new ByeCommand();
         } else if (userInput.startsWith(create)) {
             return new CreateCommand(userInput);
-        } else if (userInput.contains(filter)) {
+        } else if (userInput.startsWith(filter)) {
             return new FilterCommand(userInput);
-        } else if (userInput.contains(select)) {
+        } else if (userInput.startsWith(select)) {
             return new SelectCommand(userInput);
-        } else if (userInput.equalsIgnoreCase(list)) {
+        } else if (userInput.startsWith(list)) {
             return new ListCommand();
-        } else if (userInput.equalsIgnoreCase(meal)) {
+        } else if (userInput.startsWith(meal)) {
             return new MealCommand();
         }
         return new UnknownCommand(userInput);
