package seedu.food;


import seedu.exceptions.InventoryIngredientNotFound;
import seedu.exceptions.InventoryMultipleIngredientsException;

import java.util.ArrayList;
import java.util.Comparator;
<<<<<<< HEAD
import java.util.HashMap;
=======
>>>>>>> 5f4de748
import java.util.List;
import java.util.Set;

public class Inventory {
    private final HashMap<Ingredient, Integer> ingredients;

    public Inventory() {
        ingredients = new HashMap<>();
    }

    public void addIngredient(Ingredient ingredient) {
<<<<<<< HEAD
        if (ingredients.containsKey(ingredient)) {
            ingredients.put(ingredient, ingredients.get(ingredient) + 1);
        } else {
            ingredients.put(ingredient, 1);
        }
    }

    public void removeIngredient(String ingredientNameToBeRemoved) throws InventoryMultipleIngredientsException,
            InventoryIngredientNotFound {
        ArrayList<Ingredient> ingredientsToRemove = findIngredientsFromString(ingredientNameToBeRemoved);
        if (hasMultipleIngredientsWithSameName(ingredientsToRemove)) {
            throw new InventoryMultipleIngredientsException(ingredientsToRemove);
        } else if (hasOnlyOneIngredient(ingredientsToRemove)) {
            Ingredient ingredientToBeRemoved = ingredientsToRemove.get(0);
            int ingredientQuantity = ingredients.get(ingredientToBeRemoved);
            if (ingredientQuantity > 1) {
                ingredients.put(ingredientToBeRemoved, ingredientQuantity - 1);
            } else {
                ingredients.remove(ingredientsToRemove.get(0));
            }
        } else if (hasNoIngredients(ingredientsToRemove)) {
            throw new InventoryIngredientNotFound(ingredientNameToBeRemoved);
        }
    }

    private ArrayList<Ingredient> findIngredientsFromString(String ingredientString) {
        ArrayList<Ingredient> ingredientsFound = new ArrayList<>();
        Set<Ingredient> ingredientSet = ingredients.keySet();
        for (Ingredient ingredientInSet : ingredientSet) {
            if (ingredientInSet.getName().equals(ingredientString)) {
                ingredientsFound.add(ingredientInSet);
            }
        }
        return ingredientsFound;
    }

    private boolean hasNoIngredients(ArrayList<Ingredient> ingredients) {
        return ingredients.isEmpty();
    }

    private boolean hasMultipleIngredientsWithSameName(ArrayList<Ingredient> ingredients) {
        return ingredients.size() > 1;
=======
        ingredients.add(ingredient);
        ingredients.sort(Comparator.comparing(Ingredient::getName,
                String.CASE_INSENSITIVE_ORDER).thenComparing(Ingredient::getPrice));
>>>>>>> 5f4de748
    }

    private boolean hasOnlyOneIngredient(ArrayList<Ingredient> ingredients) {
        return ingredients.size() == 1;
    }

    public String toString() {
        ArrayList<Ingredient> ingredientsArrayList = new ArrayList<>(ingredients.keySet());
        ingredientsArrayList.sort(Comparator.comparing(Ingredient::getName)); //TODO: might have issues with this
        int count = 0;
        StringBuilder outputString = new StringBuilder();
        for (Ingredient ingredient : ingredientsArrayList) {
            count++;
            outputString.append("    ");
            outputString.append(count);
            outputString.append(". ");
            outputString.append(ingredient);
            outputString.append(": ");
            outputString.append(ingredients.get(ingredient));
            outputString.append("\n");
        }
        return outputString.toString();
    }

    public ArrayList<String> toDataArray() {
        ArrayList<Ingredient> ingredientsArrayList = new ArrayList<>(ingredients.keySet());
        ingredientsArrayList.sort(Comparator.comparing(Ingredient::getName)); //TODO: might have issues with this
        ArrayList<String> outputDataArray = new ArrayList<>();
        for (Ingredient ingredient : ingredientsArrayList) {
            outputDataArray.add(ingredient + " | " + getIngredientAmount(ingredient));
        }
        return outputDataArray;
    }

    //Remove
    public List<Ingredient> getIngredients() {
        return new ArrayList<>(ingredients.keySet());
    }

    //    public HashMap<Ingredient, Integer> getIngredientsAsHashMap() {
    //        return ingredients;
    //    }

    //    //The following functions are only used in testing
    //    public int numberOfUniqueIngredients() {
    //        return ingredients.size();
    //    }

    public boolean hasIngredient(String ingredientName) {
        ArrayList<Ingredient> foundIngredients = findIngredientsFromString(ingredientName);
        return !foundIngredients.isEmpty();
    }

    private int getIngredientAmount(Ingredient ingredient) {
        return ingredients.getOrDefault(ingredient, 0);
    }
}<|MERGE_RESOLUTION|>--- conflicted
+++ resolved
@@ -6,10 +6,7 @@
 
 import java.util.ArrayList;
 import java.util.Comparator;
-<<<<<<< HEAD
 import java.util.HashMap;
-=======
->>>>>>> 5f4de748
 import java.util.List;
 import java.util.Set;
 
@@ -21,7 +18,6 @@
     }
 
     public void addIngredient(Ingredient ingredient) {
-<<<<<<< HEAD
         if (ingredients.containsKey(ingredient)) {
             ingredients.put(ingredient, ingredients.get(ingredient) + 1);
         } else {
@@ -64,11 +60,6 @@
 
     private boolean hasMultipleIngredientsWithSameName(ArrayList<Ingredient> ingredients) {
         return ingredients.size() > 1;
-=======
-        ingredients.add(ingredient);
-        ingredients.sort(Comparator.comparing(Ingredient::getName,
-                String.CASE_INSENSITIVE_ORDER).thenComparing(Ingredient::getPrice));
->>>>>>> 5f4de748
     }
 
     private boolean hasOnlyOneIngredient(ArrayList<Ingredient> ingredients) {
@@ -77,7 +68,8 @@
 
     public String toString() {
         ArrayList<Ingredient> ingredientsArrayList = new ArrayList<>(ingredients.keySet());
-        ingredientsArrayList.sort(Comparator.comparing(Ingredient::getName)); //TODO: might have issues with this
+        ingredientsArrayList.sort(Comparator.comparing(Ingredient::getName,
+                String.CASE_INSENSITIVE_ORDER).thenComparing(Ingredient::getPrice));
         int count = 0;
         StringBuilder outputString = new StringBuilder();
         for (Ingredient ingredient : ingredientsArrayList) {
