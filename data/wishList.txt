<<<<<<< HEAD
=======
Bak Chang | Glutinous Rice (1.50) | Mushrooms (0.70) | Pork (1.50) | Salt (0.20)
Bak Chor Mee | Minced Pork (1.50) | Noodles (1.00) | Pork Fat (0.80) | Vinegar (0.30)
Bak Kut Teh | Garlic (0.30) | Herbs (0.80) | Pork Ribs (2.50) | Soy Sauce (0.50)
>>>>>>> a0cb0a15
<|MERGE_RESOLUTION|>--- conflicted
+++ resolved
@@ -1,6 +1,3 @@
-<<<<<<< HEAD
-=======
 Bak Chang | Glutinous Rice (1.50) | Mushrooms (0.70) | Pork (1.50) | Salt (0.20)
 Bak Chor Mee | Minced Pork (1.50) | Noodles (1.00) | Pork Fat (0.80) | Vinegar (0.30)
-Bak Kut Teh | Garlic (0.30) | Herbs (0.80) | Pork Ribs (2.50) | Soy Sauce (0.50)
->>>>>>> a0cb0a15
+Bak Kut Teh | Garlic (0.30) | Herbs (0.80) | Pork Ribs (2.50) | Soy Sauce (0.50)