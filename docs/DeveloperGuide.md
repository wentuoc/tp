# Developer Guide

## Acknowledgements

{list here sources of all reused/adapted ideas, code, documentation, and third-party libraries -- include links to the original source as well}

## Design

EZMealPlan follows a modular and object-oriented design centered around a command-based architecture.

### Architecture Overview

- **Parser**: Interprets user input and delegates to appropriate command classes.
- **Command classes**: Each command is encapsulated in its own class (e.g., `RecipesCommand`, `FilterCommand`, `SelectCommand`) that implements an `execute()` method.
- **MealList and UserMealList**: Encapsulate meal storage and operations, such as adding, removing, and viewing meals.
- **Meal and Ingredient**: Core data classes representing recipes and their components.
- **Storage**: Handles saving and loading from `recipesList.txt` and `wishList.txt`.

### Logging

- Global logger is initialized in the `EZMealPlan` class.

- Functional classes use `logger.WARNING` for exceptions and `logger.SEVERE` for assertions.

- JUnit test classes use their own logger with `logger.INFO` for exceptions.

## Input Handling

- All user inputs are case-sensitive and normalised to lowercase.

![BootingUpEZMealPlan.puml](puml/BootingUpEZMealPlan.puml)
This sequence diagram shows the processes that EZMealPlan system has to undergo while it is being booted up before it is ready for usage.

![ConstructingRecipesList.puml](puml/ConstructingRecipesList.puml)
This sequence diagram shows the procedures of extracting meals from the "recipesListFile" (recipesList.txt). The procedures of extracting meals from the "wishListFile" (wishList.txt) can be depicted simply by replacing "recipesListFile" with "wishListFile", storage.getRecipesListFile() with storage.getWishListFile(), mealManager.getRecipesList() with mealManager.getWishList() and lastly, "recipesList" of RecipesList class with "wishList" of WishList class.

![RunCommandSequenceDiagram.png](diagrams/RunCommandSequenceDiagram.png)
This sequence diagram shows the general flow of how the EZMealPlan system process the respective command inputted by the user. Many relevant details and classes have been omitted for the purpose of simplicity. The implementations for the respective commands will be explained in greater details and illustrated with UML diagrams later.

### Food Package

The food package contains the abstract class `Product`, as well as `Ingredient` and `Meal` classes.

![.\diagrams\Food.png](.\diagrams\Food.png)

The `Ingredient` class,
* Represents an ingredient, which has a `name` and `price`
* Contains the `setPrice` method, as well as private methods to check that 
the price provided is non-negative and able to be parsed as a `Double`

The `Meal` class,
* Represents a meal, which has a `name`, `price`, and `ingredientList` of type `List<Ingredient>`.
* Contains the `addIngredient` method that adds an `Ingredient` into its `ingredientList`. While doing so, it
also retrieves and adds the `price` of the `Ingredient` into the meal's `price`.
* Contains a private method that checks if an `Ingredient` to be added is already duplicated in the `ingredienList`, and
throws an exception.

### Enhancements in the Command Module

Both commands extend the abstract Command class, thereby following our command design pattern to decouple user input parsing from the actual execution of features. 
The primary objective of these commands is to ensure a clear separation of concerns, improve maintainability, and allow for easier testing.

#### 1. RecipesCommand

##### 1.1 Design Overview

###### Function
MealCommand is responsible for fetching the user meals from the MealManager and displaying them via the UserInterface.

###### Design Goals

**Single Responsibility:**
- RecipesCommand only deals with retrieving the user-selected meal list and forwarding it to the UI.

**Decoupling:**
- By isolating the command logic from both the UI and data management, future changes in either will have minimal impact.

**Testability:**
- The design allows for easy unit testing by injecting a test-specific UI that captures the output.

##### 1.2 Implementation Details

###### Component Level: RecipesCommand Class

- Inherits from the abstract Command class
- Implements the `execute(MealManager mealManager, UserInterface ui)` method
- Uses logging (via `logger.fine`) to trace execution
- Retrieves the user meal list using `mealManager.getUserMeals().getList()`
- Passes the list to the UI's `printMealList` method with the label "user chosen meals"

###### Code Example
```java
public void execute(MealManager mealManager, UserInterface ui) throws EZMealPlanException {
    assert mealManager != null : "MealManager cannot be null";
    logger.fine("Executing 'recipes' command");
    String recipesListName = mealManager.getRecipesList().getMealListName();
    List<Meal> recipesList = mealManager.getRecipesList().getList();
    ui.printMealList(recipesList, recipesListName);
}
```

##### 1.3 Sequence Diagram

![.\diagrams\RecipesCommand.png](.\diagrams\RecipesCommand.png)

##### 1.4 Unit Testing

###### Testing Approach
- A test-specific subclass of UserInterface (named TestUserInterface) is defined to capture the parameters passed to the `printMealList` method
- The unit test populates the MealManager's user meals list with sample meals
- Executes RecipesCommand
- Asserts that the UI received the expected label and list of meals

###### Unit Test Code
```java
@Test
public void testExecute_recipesCommand_printsRecipesList() throws EZMealPlanException {
    logger.fine("Running testExecute_recipesCommand_printsRecipesList()");
    MealManager mealManager = new MealManager();
    Meal meal1 = new Meal("Main Meal 1");
    Meal meal2 = new Meal("Main Meal 2");
    mealManager.getRecipesList().getList().add(meal1);
    mealManager.getRecipesList().getList().add(meal2);

    TestUserInterface testUI = new TestUserInterface();
    RecipesCommand recipesCommand = new RecipesCommand();
    recipesCommand.execute(mealManager, testUI);

    assertEquals(mealManager.getRecipesList().getMealListName(), testUI.capturedListName);
    List<Meal> expectedMeals = new ArrayList<>();
    expectedMeals.add(meal1);
    expectedMeals.add(meal2);
    assertIterableEquals(expectedMeals, testUI.capturedMeals);
    logger.info("testExecute_recipesCommand_printsRecipesList() passed");
}
```

#### 2. WishlistCommand

##### 2.1 Design Overview

###### Function
WishlistCommand fetches the main meal list from the MealManager and instructs the UI to display it.

###### Design Goals

**Single Responsibility:**
- WishlistCommand solely handles the retrieval and display of the main meals.

**Decoupling:**
- By segregating responsibilities, it makes the code easier to maintain and extend.

**Testability:**
- The design supports unit testing by allowing a test-specific UI to capture and verify the output.

##### 2.2 Implementation Details

###### Component Level: WishlistCommand Class

- Inherits from the abstract Command class
- Implements the `execute(MealManager mealManager, UserInterface ui)` method
- Uses logging to indicate execution
- Retrieves the main meal list using `mealManager.getMainMeals().getList()`
- Calls `ui.printMealList` with the label "main list"

###### Code Example
```java
public void execute(MealManager mealManager, UserInterface ui) throws EZMealPlanException {
    assert mealManager != null : "MealManager cannot be null";
    logger.fine("Executing 'wishlist' Command");
    List<Meal> wishList = mealManager.getWishList().getList();
    String wishListName = mealManager.getWishList().getMealListName();
    ui.printMealList(wishList, wishListName);
}
```

##### 2.3 Sequence Diagram

![.\diagrams\WishlistCommand.png](.\diagrams\WishlistCommand.png)

##### 2.4 Unit Testing

###### Testing Approach
- Uses a test-specific TestUserInterface subclass to capture the output of `printMealList`
- Sets up the main meal list in the MealManager
- Executes WishlistCommand
- Verifies that the UI output matches the expected label and meal list

###### Unit Test Code
```java
@Test
public void testExecute_wishlistCommand_printsUserChosenMeals() throws EZMealPlanException {
    logger.fine("running testExecute_wishlistCommand_printsUserChosenMeals()");
    MealManager mealManager = new MealManager();
    Meal meal1 = new Meal("Meal A");
    Meal meal2 = new Meal("Meal B");
    mealManager.getWishList().getList().add(meal1);
    mealManager.getWishList().getList().add(meal2);

    TestUserInterface testUI = new TestUserInterface();
    WishlistCommand wishlistCommand = new WishlistCommand();
    wishlistCommand.execute(mealManager, testUI);

    assertEquals(mealManager.getWishList().getMealListName(), testUI.capturedListName);
    List<Meal> expectedMeals = new ArrayList<>();
    expectedMeals.add(meal1);
    expectedMeals.add(meal2);
    assertIterableEquals(expectedMeals, testUI.capturedMeals);
    logger.fine("testExecute_wishlistCommand_printsUserChosenMeals() passed");
}
```

#### 3. SelectCommand

##### 3.1 Design Overview

###### Function
SelectCommand allows the user to select a recipe from the filtered list (obtained via the FilterCommand) by providing its index, and then adds the selected recipe into the user's wish list.

###### Design Goals
- **Single Responsibility:**
    - SelectCommand is solely responsible for validating the user-provided index, retrieving the corresponding recipe from the filtered list, and adding that recipe to the wish list.

- **Decoupling:**
    - By isolating the selection logic from other commands, it becomes easier to maintain and extend without affecting other parts of the system.

- **Testability:**
    - The design supports unit testing by using a test-specific UserInterface subclass to capture the output, allowing us to verify that the correct recipe is added to the wish list and the appropriate confirmation message is displayed.

##### 3.2 Implementation Details

###### Component Level: SelectCommand Class
- Inherits from the abstract FilterSelectCommand class.
- Implements the execute(MealManager mealManager, UserInterface ui) method.
- Uses logging to indicate execution and to record any input validation issues.
- Validates the user input index using helper methods (getIndexSubstring, checkValidParse, and checkValidInputIndex).
- Retrieves the filtered meal list via the inherited method getFilteredMealList(mealManager).
- Retrieves the wish list from the MealManager.
- Adds the selected recipe to the wish list and calls ui.printAddMealMessage to display a confirmation message.

###### Code Example
```java
    public void execute(MealManager mealManager, UserInterface ui) throws EZMealPlanException {
        boolean isValidUserInput = checkValidUserInput(filterOrSelect);
        if (!isValidUserInput) {
            logger.severe("Huge issue detected! The user input format remains invalid despite " +
                    "passing all the checks for input formatting error.");
        }
        assert isValidUserInput;
        List<Meal> filteredMealList = getFilteredMealList(mealManager);
        if (filteredMealList.isEmpty()) {
            System.out.println("The filtered meal list is empty.");
            return;
        }
        String indexSubstring = getIndexSubstring();
        int inputIndex = checkValidParse(indexSubstring);
        Meal selectedMeal = checkValidInputIndex(inputIndex, filteredMealList);
        MealList wishList = mealManager.getWishList();
        mealManager.addMeal(selectedMeal, wishList);
        ui.printAddMealMessage(selectedMeal, wishList);
    }
```

##### 3.3 Sequence Diagram
Below is the UML sequence diagram for the SelectCommand, illustrating its interactions with the system components:

![.\diagrams\SelectCommand.png](.\diagrams\SelectCommand.png)

##### 3.4 Unit Testing

###### Testing Approach
- Tests are divided into success and failure scenarios using separate test methods
- A custom logger is set up to track test execution with both console and file handlers
- For successful selection tests:
    - Tests run on both empty and populated meal lists
    - Multiple selection command formats are tested (/mname, /ing, /mcost)
- For failure scenarios, tests verify appropriate exceptions are thrown for:
    - Invalid index formats (non-numeric values)
    - Out-of-range indices (negative, zero, or beyond list size)
    - Invalid price formats and negative prices
    - Duplicate meal selections (attempting to add the same meal twice)
- The test utilizes preset meals loaded from Storage to populate the meal list
- Each test verifies expected exception messages match actual exception messages
- 
###### Unit Test Code
```java
@Test
public void selectCommand_success() {
    mealManager.getRecipesList().getList().clear();
    mealManager.getWishList().getList().clear();
    logger.fine("running selectCommand_success()");
    String[] validSelectCommands = {"select 2 /mname a", "select 1 /ing b,c", "select 2 /mcost 2"
            , "select 4 /mname Mname", "select 2 /ing Ing", "select 1 /mcost 5"};
    runValidSelectCommands(validSelectCommands);
    addMeals();
    runValidSelectCommands(validSelectCommands);
    logger.info("selectCommand_success() passed");
}

@Test
public void selectCommand_fail() {
    logger.fine("running selectCommand_fail()");
    mealManager.getRecipesList().getList().clear();
    mealManager.getWishList().getList().clear();
    addMeals();
    checkInvalidPrice();
    checkSelectDuplicateMeal();
    checkInvalidSelectIndex();
    checkIndexOutOfRange();
    logger.info("selectCommand_fail() passed");
}
```
<<<<<<< HEAD
### CreateCommand and CreateChecker

##### 2.1 Design Overview

###### Function
CreateChecker checks if the user input is valid before passing to the CreateCommand to create a new meal from the user input and adds it into the recipes list.

###### Design Goals

**Single Responsibility:**
- CreateCommand solely handles the creation and adding of new meal into the recipes list while
CreateChecker solely handles checking of the Create command input by the user.

**Decoupling:**
- By segregating responsibilities, it makes the code easier to maintain and extend.

**Testability:**
- The design supports unit testing by allowing a test-specific UI to capture and verify the output.

##### 2.2 Implementation Details

###### Component Level: CreateChecker Class

- Inherits from the abstract Checker Class
- Implements the `check()` method
- Uses logging to indicate execution
- `isPassed` is set to `true` once the user input passes all the required checks
- Passes the valid user input back into the CreateCommand class for processing into a new meal

###### Component Level: CreateCommand Class

- Inherits from the abstract Command class
- Implements the `execute(MealManager mealManager, UserInterface ui)` method
- Uses logging to indicate execution
- Creates a new meal and passes it to the MealManager for adding the meal into the recipes list

###### Code Example
```java
@Override
public void check() throws EZMealPlanException {
    logger.fine("Checking '" + userInput + "' for errors.");
    checkMnameExists();
    checkIngExists();
    checkMnameIngIndexes();
    checkMealNameExists();
    checkIngredientExists();
    checkIngredientFormat();
    setPassed(true);
}
```
```java
 @Override
    public void execute(MealManager mealManager, UserInterface ui) throws EZMealPlanException {
        boolean isValidUserInput = checkValidUserInput();
        if (!isValidUserInput) {
            logger.severe("Huge issue detected! The user input format remains invalid despite " +
                    "passing all the checks for input formatting error.");
        }
        assert isValidUserInput;

        Meal newMeal = createNewMeal();
        MealList recipesList = mealManager.getRecipesList();
        mealManager.addMeal(newMeal, recipesList);
        ui.printAddMealMessage(newMeal, recipesList);
    }
```
##### 2.3 Sequence Diagrams
![CreateCommand.puml](puml/CreateCommand.puml)
![CreateChecker.puml](puml/CreateChecker.puml)
##### 2.4 Unit Testing

###### Testing Approach
- Uses a test-specific CreateCheckerTest and CreateCommandTest to ensure that the CreateChecker and CreateCommand account for different types of user inputs and proceed as normal
- Test with different types of user inputs that gives no error and some exceptions
- Executes CreateChecker and CreateCommand
- Verifies that the exceptions are thrown according to the user inputs

###### Unit Test Code
```java
 @Test
public void createCommand_fail() {
    logger.fine("running createCommand_fail()");
    duplicate_ingredient_catch();
    duplicate_meal_catch();
    invalidPriceFormat();
    logger.info("createCommand_fail() test passed");
}
```
```java
@Test
    public void createChecker_fail() {
        logger.fine("Running createChecker_fail()");
        checkMissingMname();
        checkMissingIng();
        checkInvalidCreateIndex();
        checkInvalidIngMnameIndex();
        checkMissingMealName();
        checkMissingIngredient();
        checkInvalidIngredientFormat();
        logger.info("createChecker_fail() passed");
    }
```
=======

>>>>>>> 21ad2002
## Implementation


## Appendices


### Appendix A: Product scope


#### Target user profile

- **Health-conscious** users who **track food intake** and **prefer meal transparency**.

- **Budget-conscious** users who want to **manage cost-per-meal**.

- **Lazy or busy** users looking for **quick, filtered suggestions**.

- **Home cooks** who want to **create** and **store their own recipes**.

- Users who want a **lightweight, offline meal planning CLI** app.

#### Value proposition

EZMealPlan provides a **simple, command-line interface** for **selecting and managing meals**, **filtering by cost or ingredients**, and **building personalized meal plans**. It solves the problem of:

- **Searching manually** for affordable, relevant recipes
- **Remembering** preferred meals or dietary patterns
3- **Planning meals** within budget constraints

### Appendix B: User Stories

| Version | As a ...                 | I want to ...                                                                                           | So that I can ...                                                             |
|---------|--------------------------|---------------------------------------------------------------------------------------------------------|-------------------------------------------------------------------------------|
| v1.0    | Health-conscious user    | Add my desired calorie intake per day                                                                   | Track my actual intake against that to see how close I am                     |
| v1.0    | Lazy user                | Search for existing recipes by ingredients                                                              | See what is the easiest item I can prepare                                    |
| v1.0    | User                     | Add recipes I come across online                                                                        | View all recipes available in one place                                       | 
| v1.0    | Health-conscious user    | View a graph or figure of my calorie intake over time                                                   | Track my progress towards my goal                                             |
| v1.0    | Indecisive user          | Get recommended recipes                                                                                 | Have a better idea of what to eat                                             | 
| v1.0    | User                     | Get recipe suggestions based on the ingredients available in the supermarket                            | Know which ingredients to purchase                                            |
| v1.0    | Organised user           | Get recipe suggestions that complement the ingredients I have                                           | Use up most of the ingredients I have have left before buying new ingredients |
| v1.0    | Picky-eater user         | Mark ingredients or recipes that I dislike                                                              | Avoid them                                                                    | 
| v1.0    | Picky-eater user         | Mark my favourite ingredients or recipes                                                                | Receive recommendations that match my preferences                             | 
| v1.0    | Careless user            | Backtrack and change my input preferences before confirmation for recipe recommendations                | Get the right recommended recipes                                             | 
| v1.0    | Creative user that cooks | Add and save personal recipes                                                                           | Choose them at my own discretion in the future                                | 
| v1.0    | User that cooks          | Delete personal recipes                                                                                 | Remove unwanted recipes                                                       | 
| v1.0    | Frugal user              | Get recipes that fulfil my budget                                                                       | Avoid overspending                                                            | 
| v1.0    | User that cooks          | Change some of the main ingredients to something that I like                                            | Eat what I like                                                               |
| v1.0    | User that cooks          | Show recipe instructions                                                                                | Follow as I cook                                                              |
| v1.0    | Organised user           | Organize all recipes by different categories (e.g., family recipes, favorite chef, favorite main, etc.) | Stay organized and find recipes easily                                        |
| v1.0    | User                     | Check the prices of each ingredient                                                                     | Know how much each ingredient costs                                           | 
| v1.0    | User                     | Check for any promotions on ingredients relevant to the recipe                                          | Save more money                                                               | 
| v1.0    | Time-constrained user    | Check for recipes based on cook time                                                                    | Quickly find recipes for myself                                               |
| v1.0    | Social user              | Share my favorite recipes with friends                                                                  | Get feedback from friends or cooks                                            |
| v1.0    | new user                 | see usage instructions                                                                                  | refer to them when I forget how to use the application                        |

| Version | As a ...                 | I want to ...                                                                                | So that I can ...                                                             |
|---------|--------------------------|---------------------------------------------------------------------------------------------|-------------------------------------------------------------------------------|
| v2.0    | New user                 | See a list of available commands                                                             | Understand how to use the application                                          |
| v2.0    | User                     | View the recipe list                                                                         | Browse all available recipes in the system                                     |
| v2.0    | User                     | View my wishlist                                                                             | See recipes I've saved for later                                              |
| v2.0    | User                     | Select recipes by name (not just index)                                                      | More easily add recipes to my wishlist                                         |
| v2.0    | User                     | Create custom recipes                                                                        | Add personalized meals to the recipe list                                      |
| v2.0    | User                     | Delete recipes from the recipe list                                                          | Remove recipes I don't want anymore                                            |
| v2.0    | User                     | Filter recipes by name, ingredients, and cost                                                | Find specific recipes more easily                                              |
| v2.0    | User                     | Add recipes to my wishlist                                                                   | Save recipes I'm interested in for later                                       |
| v2.0    | User                     | Remove recipes from my wishlist                                                              | Keep my wishlist organized and relevant                                        |
| v2.0    | Organized user           | View my ingredient inventory                                                                 | Know what ingredients I currently have available                               |
| v2.0    | User                     | Add bought ingredients to my inventory                                                       | Keep track of ingredients I purchased                                          |
| v2.0    | User                     | Remove consumed ingredients from my inventory                                                | Keep my ingredient inventory accurate and up to date                           |
| v2.0    | Indecisive user          | Get recipe recommendations from my wishlist                                                  | Decide what to cook next                                                       |
| v2.0    | Practical user           | See which ingredients I'm missing for wishlist recipes                                       | Know what I need to buy before cooking                                         |
| v2.0    | Budget-conscious user    | Get recommendations based on minimal ingredient shortfall                                    | Use what I already have and minimize additional purchases                      |
| v2.0    | User                     | Clear the screen                                                                            | Have a cleaner interface while using the application                           |
| v2.0    | User                     | Exit the application with a simple command                                                   | Close the program when I'm finished                                            |
| v2.0    | Budget-conscious user    | Get recipe recommendations within a specific budget                                          | Plan meals that fit my financial constraints                                   |
| v2.0    | Organized user           | View the missing ingredients between my inventory and wishlist recipes                       | Efficiently plan my shopping                                                   |
| v2.0    | Efficiency-minded user   | Get recommendations for recipes requiring the fewest additional ingredients                  | Minimize shopping trips and use what I already have                            |
### Appendix C: Non-Functional Requirements

- Runs on any **Java 17-compatible environment**.

- Uses only **standard Java libraries** (no external dependencies).

- Supports **fast startup** (<1 second).

### Appendix D: Glossary

- **Meal** – A recipe with a name, total cost, and associated ingredients.

- **Ingredient** – A component of a meal with a name and cost.

- **Main List** – All available meals in the system.

- **User List** – Meals selected by the user for their meal plan.

- **Command** – A user instruction (e.g., `filter`, `view`, `exit`).

- **Filter** – A command to narrow down meals by name, cost, or ingredient.

- **View** – Shows ingredients and costs of a selected meal.

### Appendix E: Instructions for manual testing

### Setup

1. Ensure you have Java 17 installed.

2. Run using:
```
java -jar ezmealplan.jar
```
### Testing Scenarios

- **`Load data`**: Ensure main_meal_list.txt and user_meal_list.txt are present.

- **`list`**: Shows all meals alphabetically sorted.

- **`meal`**: Displays meals user has selected.

- **`filter /mcost 5.00`**: Shows meals costing exactly $5.00.

- **`filter /ing chicken, rice`**: Filters meals containing all specified ingredients.

- **`select 2 /mname chicken`**: Selects the second filtered result.

- **`create /mname burger /ing bun (1.00), patty (2.00)`**: Adds new meal.

- **`view /m 1`**: Displays first meal from main list.

- **`remove 1`**: Removes first meal from user list.

- **`delete 2`**: Deletes from both lists (if applicable).

- **`clear`**: Empties user meal list.

- **`exit`**: Saves user list and exits.<|MERGE_RESOLUTION|>--- conflicted
+++ resolved
@@ -310,10 +310,10 @@
     logger.info("selectCommand_fail() passed");
 }
 ```
-<<<<<<< HEAD
-### CreateCommand and CreateChecker
-
-##### 2.1 Design Overview
+
+### 4. CreateCommand and CreateChecker
+
+##### 4.1 Design Overview
 
 ###### Function
 CreateChecker checks if the user input is valid before passing to the CreateCommand to create a new meal from the user input and adds it into the recipes list.
@@ -328,24 +328,24 @@
 - By segregating responsibilities, it makes the code easier to maintain and extend.
 
 **Testability:**
-- The design supports unit testing by allowing a test-specific UI to capture and verify the output.
-
-##### 2.2 Implementation Details
+- The design supports unit testing by allowing test-specific CreateCommandTest and CreateCheckerTest to capture and verify the output.
+
+##### 4.2 Implementation Details
 
 ###### Component Level: CreateChecker Class
 
-- Inherits from the abstract Checker Class
-- Implements the `check()` method
-- Uses logging to indicate execution
-- `isPassed` is set to `true` once the user input passes all the required checks
-- Passes the valid user input back into the CreateCommand class for processing into a new meal
+- Inherits from the abstract Checker Class.
+- Implements the `check()` method.
+- Uses logging to indicate execution.
+- `isPassed` is set to `true` once the user input passes all the required checks.
+- Passes the valid user input back into the CreateCommand class for processing into a new meal.
 
 ###### Component Level: CreateCommand Class
 
-- Inherits from the abstract Command class
-- Implements the `execute(MealManager mealManager, UserInterface ui)` method
-- Uses logging to indicate execution
-- Creates a new meal and passes it to the MealManager for adding the meal into the recipes list
+- Inherits from the abstract Command class.
+- Implements the `execute(MealManager mealManager, UserInterface ui)` method.
+- Uses logging to indicate execution.
+- Creates a new meal and passes it to the MealManager for adding the meal into the recipes list.
 
 ###### Code Example
 ```java
@@ -377,16 +377,17 @@
         ui.printAddMealMessage(newMeal, recipesList);
     }
 ```
-##### 2.3 Sequence Diagrams
+##### 4.3 Sequence Diagrams
+Here are Sequence Diagrams depicting the flow of the proceesing of user inputs into a new meal:
 ![CreateCommand.puml](puml/CreateCommand.puml)
 ![CreateChecker.puml](puml/CreateChecker.puml)
-##### 2.4 Unit Testing
+##### 4.4 Unit Testing
 
 ###### Testing Approach
-- Uses a test-specific CreateCheckerTest and CreateCommandTest to ensure that the CreateChecker and CreateCommand account for different types of user inputs and proceed as normal
-- Test with different types of user inputs that gives no error and some exceptions
-- Executes CreateChecker and CreateCommand
-- Verifies that the exceptions are thrown according to the user inputs
+- Uses a test-specific CreateCheckerTest and CreateCommandTest to ensure that the CreateChecker and CreateCommand account for different types of user inputs and proceed as normal.
+- Test with different types of user inputs that gives no error and some exceptions.
+- Executes CreateChecker and CreateCommand.
+- Verifies that the exceptions are thrown according to the user inputs.
 
 ###### Unit Test Code
 ```java
@@ -413,9 +414,6 @@
         logger.info("createChecker_fail() passed");
     }
 ```
-=======
-
->>>>>>> 21ad2002
 ## Implementation
 
 
@@ -531,9 +529,9 @@
 
 - **`Load data`**: Ensure main_meal_list.txt and user_meal_list.txt are present.
 
-- **`list`**: Shows all meals alphabetically sorted.
-
-- **`meal`**: Displays meals user has selected.
+- **`recipes`**: Shows all meals alphabetically sorted.
+
+- **`wishlist`**: Displays meals user has selected.
 
 - **`filter /mcost 5.00`**: Shows meals costing exactly $5.00.
 
