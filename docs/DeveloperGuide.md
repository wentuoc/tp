# Developer Guide

## Acknowledgements

{list here sources of all reused/adapted ideas, code, documentation, and third-party libraries -- include links to the original source as well}

## Design

EZMealPlan follows a modular and object-oriented design centered around a command-based architecture.

### Architecture Overview

- **Parser**: Interprets user input and delegates to appropriate command classes.
- **Command classes**: Each command is encapsulated in its own class (e.g., `RecipesCommand`, `FilterCommand`, `SelectCommand`) that implements an `execute()` method.
- **MealList and UserMealList**: Encapsulate meal storage and operations, such as adding, removing, and viewing meals.
- **Meal and Ingredient**: Core data classes representing recipes and their components.
- **Storage**: Handles saving and loading from `recipesList.txt` and `wishList.txt`.

### Logging

- Global logger is initialized in the `EZMealPlan` class.

- Functional classes use `logger.WARNING` for exceptions and `logger.SEVERE` for assertions.

- JUnit test classes use their own logger with `logger.INFO` for exceptions.

## Input Handling

- All user inputs are case-sensitive and normalised to lowercase.

![BootingUpEZMealPlan.puml](puml/BootingUpEZMealPlan.puml)
This sequence diagram shows the processes that EZMealPlan system has to undergo while it is being booted up before it is ready for usage.

![ConstructingRecipesList.puml](puml/ConstructingRecipesList.puml)
This sequence diagram shows the procedures of extracting meals from the "recipesListFile" (recipesList.txt). The procedures of extracting meals from the "wishListFile" (wishList.txt) can be depicted simply by replacing "recipesListFile" with "wishListFile", storage.getRecipesListFile() with storage.getWishListFile(), mealManager.getRecipesList() with mealManager.getWishList() and lastly, "recipesList" of RecipesList class with "wishList" of WishList class.

![RunCommandSequenceDiagram.png](diagrams/RunCommandSequenceDiagram.png)
This sequence diagram shows the general flow of how the EZMealPlan system process the respective command inputted by the user. Many relevant details and classes have been omitted for the purpose of simplicity. The implementations for the respective commands will be explained in greater details and illustrated with UML diagrams later.

### Food Package

The food package contains the abstract class `Product`, as well as `Ingredient` and `Meal` classes.

![.\diagrams\Food.png](.\diagrams\Food.png)

The `Ingredient` class,
* Represents an ingredient, which has a `name` and `price`
* Contains the `setPrice` method, as well as private methods to check that 
the price provided is non-negative and able to be parsed as a `Double`

The `Meal` class,
* Represents a meal, which has a `name`, `price`, and `ingredientList` of type `List<Ingredient>`.
* Contains the `addIngredient` method that adds an `Ingredient` into its `ingredientList`. While doing so, it
also retrieves and adds the `price` of the `Ingredient` into the meal's `price`.
* Contains a private method that checks if an `Ingredient` to be added is already duplicated in the `ingredienList`, and
throws an exception.

### Enhancements in the Command Module

Both commands extend the abstract Command class, thereby following our command design pattern to decouple user input parsing from the actual execution of features. 
The primary objective of these commands is to ensure a clear separation of concerns, improve maintainability, and allow for easier testing.

#### 1. RecipesCommand

##### 1.1 Design Overview

###### Function
MealCommand is responsible for fetching the user meals from the MealManager and displaying them via the UserInterface.

###### Design Goals

**Single Responsibility:**
- RecipesCommand only deals with retrieving the user-selected meal list and forwarding it to the UI.

**Decoupling:**
- By isolating the command logic from both the UI and data management, future changes in either will have minimal impact.

**Testability:**
- The design allows for easy unit testing by injecting a test-specific UI that captures the output.

##### 1.2 Implementation Details

###### Component Level: RecipesCommand Class

- Inherits from the abstract Command class
- Implements the `execute(MealManager mealManager, UserInterface ui)` method
- Uses logging (via `logger.fine`) to trace execution
- Retrieves the user meal list using `mealManager.getUserMeals().getList()`
- Passes the list to the UI's `printMealList` method with the label "user chosen meals"

###### Code Example
```java
public void execute(MealManager mealManager, UserInterface ui) throws EZMealPlanException {
    assert mealManager != null : "MealManager cannot be null";
    logger.fine("Executing 'recipes' command");
    String recipesListName = mealManager.getRecipesList().getMealListName();
    List<Meal> recipesList = mealManager.getRecipesList().getList();
    ui.printMealList(recipesList, recipesListName);
}
```

##### 1.3 Sequence Diagram

![.\diagrams\RecipesCommand.png](.\diagrams\RecipesCommand.png)

##### 1.4 Unit Testing

###### Testing Approach
- A test-specific subclass of UserInterface (named TestUserInterface) is defined to capture the parameters passed to the `printMealList` method
- The unit test populates the MealManager's user meals list with sample meals
- Executes RecipesCommand
- Asserts that the UI received the expected label and list of meals

###### Unit Test Code
```java
@Test
public void testExecute_recipesCommand_printsRecipesList() throws EZMealPlanException {
    logger.fine("Running testExecute_recipesCommand_printsRecipesList()");
    MealManager mealManager = new MealManager();
    Meal meal1 = new Meal("Main Meal 1");
    Meal meal2 = new Meal("Main Meal 2");
    mealManager.getRecipesList().getList().add(meal1);
    mealManager.getRecipesList().getList().add(meal2);

    TestUserInterface testUI = new TestUserInterface();
    RecipesCommand recipesCommand = new RecipesCommand();
    recipesCommand.execute(mealManager, testUI);

    assertEquals(mealManager.getRecipesList().getMealListName(), testUI.capturedListName);
    List<Meal> expectedMeals = new ArrayList<>();
    expectedMeals.add(meal1);
    expectedMeals.add(meal2);
    assertIterableEquals(expectedMeals, testUI.capturedMeals);
    logger.info("testExecute_recipesCommand_printsRecipesList() passed");
}
```

#### 2. WishlistCommand

##### 2.1 Design Overview

###### Function
WishlistCommand fetches the main meal list from the MealManager and instructs the UI to display it.

###### Design Goals

**Single Responsibility:**
- WishlistCommand solely handles the retrieval and display of the main meals.

**Decoupling:**
- By segregating responsibilities, it makes the code easier to maintain and extend.

**Testability:**
- The design supports unit testing by allowing a test-specific UI to capture and verify the output.

##### 2.2 Implementation Details

###### Component Level: WishlistCommand Class

- Inherits from the abstract Command class
- Implements the `execute(MealManager mealManager, UserInterface ui)` method
- Uses logging to indicate execution
- Retrieves the main meal list using `mealManager.getMainMeals().getList()`
- Calls `ui.printMealList` with the label "main list"

###### Code Example
```java
public void execute(MealManager mealManager, UserInterface ui) throws EZMealPlanException {
    assert mealManager != null : "MealManager cannot be null";
    logger.fine("Executing 'wishlist' Command");
    List<Meal> wishList = mealManager.getWishList().getList();
    String wishListName = mealManager.getWishList().getMealListName();
    ui.printMealList(wishList, wishListName);
}
```

##### 2.3 Sequence Diagram

![.\diagrams\WishlistCommand.png](./diagrams/WishlistCommand.png)

##### 2.4 Unit Testing

###### Testing Approach
- Uses a test-specific TestUserInterface subclass to capture the output of `printMealList`
- Sets up the main meal list in the MealManager
- Executes WishlistCommand
- Verifies that the UI output matches the expected label and meal list

###### Unit Test Code
```java
@Test
public void testExecute_wishlistCommand_printsUserChosenMeals() throws EZMealPlanException {
    logger.fine("running testExecute_wishlistCommand_printsUserChosenMeals()");
    MealManager mealManager = new MealManager();
    Meal meal1 = new Meal("Meal A");
    Meal meal2 = new Meal("Meal B");
    mealManager.getWishList().getList().add(meal1);
    mealManager.getWishList().getList().add(meal2);

    TestUserInterface testUI = new TestUserInterface();
    WishlistCommand wishlistCommand = new WishlistCommand();
    wishlistCommand.execute(mealManager, testUI);

    assertEquals(mealManager.getWishList().getMealListName(), testUI.capturedListName);
    List<Meal> expectedMeals = new ArrayList<>();
    expectedMeals.add(meal1);
    expectedMeals.add(meal2);
    assertIterableEquals(expectedMeals, testUI.capturedMeals);
    logger.fine("testExecute_wishlistCommand_printsUserChosenMeals() passed");
}
```

#### 3. SelectCommand

##### 3.1 Design Overview

###### Function
SelectCommand allows the user to select a recipe from the filtered list (obtained via the FilterCommand) by providing its index, and then adds the selected recipe into the user's wish list.

###### Design Goals
- **Single Responsibility:**
    - SelectCommand is solely responsible for validating the user-provided index, retrieving the corresponding recipe from the filtered list, and adding that recipe to the wish list.

- **Decoupling:**
    - By isolating the selection logic from other commands, it becomes easier to maintain and extend without affecting other parts of the system.

- **Testability:**
    - The design supports unit testing by using a test-specific UserInterface subclass to capture the output, allowing us to verify that the correct recipe is added to the wish list and the appropriate confirmation message is displayed.

##### 3.2 Implementation Details

###### Component Level: SelectCommand Class
- Inherits from the abstract FilterSelectCommand class.
- Implements the execute(MealManager mealManager, UserInterface ui) method.
- Uses logging to indicate execution and to record any input validation issues.
- Validates the user input index using helper methods (getIndexSubstring, checkValidParse, and checkValidInputIndex).
- Retrieves the filtered meal list via the inherited method getFilteredMealList(mealManager).
- Retrieves the wish list from the MealManager.
- Adds the selected recipe to the wish list and calls ui.printAddMealMessage to display a confirmation message.

###### Code Example
```java
    public void execute(MealManager mealManager, UserInterface ui) throws EZMealPlanException {
        boolean isValidUserInput = checkValidUserInput(filterOrSelect);
        if (!isValidUserInput) {
            logger.severe("Huge issue detected! The user input format remains invalid despite " +
                    "passing all the checks for input formatting error.");
        }
        assert isValidUserInput;
        List<Meal> filteredMealList = getFilteredMealList(mealManager);
        if (filteredMealList.isEmpty()) {
            System.out.println("The filtered meal list is empty.");
            return;
        }
        String indexSubstring = getIndexSubstring();
        int inputIndex = checkValidParse(indexSubstring);
        Meal selectedMeal = checkValidInputIndex(inputIndex, filteredMealList);
        MealList wishList = mealManager.getWishList();
        mealManager.addMeal(selectedMeal, wishList);
        ui.printAddMealMessage(selectedMeal, wishList);
    }
```
##### 3.3 Sequence Diagram
Below is the UML sequence diagram for the SelectCommand, illustrating its interactions with the system components:

![.\diagrams\SelectCommand.png](.\diagrams\SelectCommand.png)

##### 3.4 Unit Testing

###### Testing Approach
- Tests are divided into success and failure scenarios using separate test methods
- A custom logger is set up to track test execution with both console and file handlers
- For successful selection tests:
  - Tests run on both empty and populated meal lists
  - Multiple selection command formats are tested (/mname, /ing, /mcost)
- For failure scenarios, tests verify appropriate exceptions are thrown for:
  - Invalid index formats (non-numeric values)
  - Out-of-range indices (negative, zero, or beyond list size)
  - Invalid price formats and negative prices
  - Duplicate meal selections (attempting to add the same meal twice)
- The test utilizes preset meals loaded from Storage to populate the meal list
- Each test verifies expected exception messages match actual exception messages
-
###### Unit Test Code
```java
@Test
public void selectCommand_success() {
    mealManager.getRecipesList().getList().clear();
    mealManager.getWishList().getList().clear();
    logger.fine("running selectCommand_success()");
    String[] validSelectCommands = {"select 2 /mname a", "select 1 /ing b,c", "select 2 /mcost 2"
            , "select 4 /mname Mname", "select 2 /ing Ing", "select 1 /mcost 5"};
    runValidSelectCommands(validSelectCommands);
    addMeals();
    runValidSelectCommands(validSelectCommands);
    logger.info("selectCommand_success() passed");
}

@Test
public void selectCommand_fail() {
    logger.fine("running selectCommand_fail()");
    mealManager.getRecipesList().getList().clear();
    mealManager.getWishList().getList().clear();
    addMeals();
    checkInvalidPrice();
    checkSelectDuplicateMeal();
    checkInvalidSelectIndex();
    checkIndexOutOfRange();
    logger.info("selectCommand_fail() passed");
}
```

<<<<<<< HEAD

#### 4. DeleteCommand
=======
### 4. CreateCommand and CreateChecker
>>>>>>> 9fac7833

##### 4.1 Design Overview

###### Function
<<<<<<< HEAD
DeleteCommand is responsible for removing a specific meal from the main meal list and, if applicable, also removing the same meal from the user's wish list. It ensures consistency between related lists and provides user feedback via the UserInterface.

###### Design Goals

 **Consistency**

- Ensures that if a meal is deleted from the main list, it is also removed from the wish list to prevent dangling references.

**Single Responsibility**

- Focuses purely on deletion logic while relying on MealManager for list access and UserInterface for message display.

**Extensibility**

- Built on top of the shared abstract class RemoveDeleteCommand, which allows common functionality (like index parsing and list access) to be reused across similar commands (e.g., RemoveCommand).

##### 4.2 Implementation Details

###### Component Level: DeleteCommand Class

- Inherits from the abstract `RemoveDeleteCommand` class
- Implements the `execute(MealManager mealmanager, UserInterface ui)` method
- Uses logging (via `logger.fine(...)` to indicate successful deletion.
- Retrieves the main meal list using `mealManager.getMainMeals()` (inherited logic)
- Removes the meal at the specified index (inherited logic)
- Retrieves the wish list using `mealManager.getWishList()`
- Checks if the deleted meal exists in the wish list using `wishlist.contains(...)`
- If it exists, removes it using `wishList.removeMeal(...)`
- Calls `ui.printRemovedMessage(...)` to notify the user of removal from the wish list
=======
CreateChecker checks if the user input is valid before passing to the CreateCommand to create a new meal from the user input and adds it into the recipes list.

###### Design Goals

**Single Responsibility:**
- CreateCommand solely handles the creation and adding of new meal into the recipes list while
CreateChecker solely handles checking of the Create command input by the user.

**Decoupling:**
- By segregating responsibilities, it makes the code easier to maintain and extend.

**Testability:**
- The design supports unit testing by allowing test-specific CreateCommandTest and CreateCheckerTest to capture and verify the output.

##### 4.2 Implementation Details

###### Component Level: CreateChecker Class

- Inherits from the abstract Checker Class.
- Implements the `check()` method.
- Uses logging to indicate execution.
- `isPassed` is set to `true` once the user input passes all the required checks.
- Passes the valid user input back into the CreateCommand class for processing into a new meal.

###### Component Level: CreateCommand Class

- Inherits from the abstract Command class.
- Implements the `execute(MealManager mealManager, UserInterface ui)` method.
- Uses logging to indicate execution.
- Creates a new meal and passes it to the MealManager for adding the meal into the recipes list.
>>>>>>> 9fac7833

###### Code Example
```java
@Override
<<<<<<< HEAD
    public void execute(MealManager mealManager, UserInterface ui) throws EZMealPlanException {
        super.execute(mealManager, ui);
        Meals userMeals = mealManager.getUserMeals();
        if (userMeals.contains(removedOrDeletedMeal)) {
            int indexInUserList = userMeals.getIndex(removedOrDeletedMeal);
            userMeals.removeMeal(indexInUserList);
            ui.printRemovedMessage(removedOrDeletedMeal, userMeals.size());
            logger.fine("Command finished executing: Removed \"" + removedOrDeletedMeal.getName() + "\" meal " +
                    "from user list");
        }
        logger.fine("Command finished executing: Deleted \"" + removedOrDeletedMeal.getName() + "\" meal from " +
                "main list");
    }
```

##### 3.3 Sequence Diagram
![.\diagrams\DeleteCommand.png](./diagrams/DeleteCommand.png)


=======
public void check() throws EZMealPlanException {
    logger.fine("Checking '" + userInput + "' for errors.");
    checkMnameExists();
    checkIngExists();
    checkMnameIngIndexes();
    checkMealNameExists();
    checkIngredientExists();
    checkIngredientFormat();
    setPassed(true);
}
```
```java
 @Override
    public void execute(MealManager mealManager, UserInterface ui) throws EZMealPlanException {
        boolean isValidUserInput = checkValidUserInput();
        if (!isValidUserInput) {
            logger.severe("Huge issue detected! The user input format remains invalid despite " +
                    "passing all the checks for input formatting error.");
        }
        assert isValidUserInput;

        Meal newMeal = createNewMeal();
        MealList recipesList = mealManager.getRecipesList();
        mealManager.addMeal(newMeal, recipesList);
        ui.printAddMealMessage(newMeal, recipesList);
    }
```
##### 4.3 Sequence Diagrams
Here are Sequence Diagrams depicting the flow of the proceesing of user inputs into a new meal:
![CreateCommand.puml](puml/CreateCommand.puml)
![CreateChecker.puml](puml/CreateChecker.puml)
##### 4.4 Unit Testing

###### Testing Approach
- Uses a test-specific CreateCheckerTest and CreateCommandTest to ensure that the CreateChecker and CreateCommand account for different types of user inputs and proceed as normal.
- Test with different types of user inputs that gives no error and some exceptions.
- Executes CreateChecker and CreateCommand.
- Verifies that the exceptions are thrown according to the user inputs.

###### Unit Test Code
```java
 @Test
public void createCommand_fail() {
    logger.fine("running createCommand_fail()");
    duplicate_ingredient_catch();
    duplicate_meal_catch();
    invalidPriceFormat();
    logger.info("createCommand_fail() test passed");
}
```
```java
@Test
    public void createChecker_fail() {
        logger.fine("Running createChecker_fail()");
        checkMissingMname();
        checkMissingIng();
        checkInvalidCreateIndex();
        checkInvalidIngMnameIndex();
        checkMissingMealName();
        checkMissingIngredient();
        checkInvalidIngredientFormat();
        logger.info("createChecker_fail() passed");
    }
```
>>>>>>> 9fac7833
## Implementation


## Appendices


### Appendix A: Product scope


#### Target user profile

- **Health-conscious** users who **track food intake** and **prefer meal transparency**.

- **Budget-conscious** users who want to **manage cost-per-meal**.

- **Lazy or busy** users looking for **quick, filtered suggestions**.

- **Home cooks** who want to **create** and **store their own recipes**.

- Users who want a **lightweight, offline meal planning CLI** app.

#### Value proposition

EZMealPlan provides a **simple, command-line interface** for **selecting and managing meals**, **filtering by cost or ingredients**, and **building personalized meal plans**. It solves the problem of:

- **Searching manually** for affordable, relevant recipes
- **Remembering** preferred meals or dietary patterns
3- **Planning meals** within budget constraints

### Appendix B: User Stories

| Version | As a ...                 | I want to ...                                                                                           | So that I can ...                                                             |
|---------|--------------------------|---------------------------------------------------------------------------------------------------------|-------------------------------------------------------------------------------|
| v1.0    | Health-conscious user    | Add my desired calorie intake per day                                                                   | Track my actual intake against that to see how close I am                     |
| v1.0    | Lazy user                | Search for existing recipes by ingredients                                                              | See what is the easiest item I can prepare                                    |
| v1.0    | User                     | Add recipes I come across online                                                                        | View all recipes available in one place                                       | 
| v1.0    | Health-conscious user    | View a graph or figure of my calorie intake over time                                                   | Track my progress towards my goal                                             |
| v1.0    | Indecisive user          | Get recommended recipes                                                                                 | Have a better idea of what to eat                                             | 
| v1.0    | User                     | Get recipe suggestions based on the ingredients available in the supermarket                            | Know which ingredients to purchase                                            |
| v1.0    | Organised user           | Get recipe suggestions that complement the ingredients I have                                           | Use up most of the ingredients I have have left before buying new ingredients |
| v1.0    | Picky-eater user         | Mark ingredients or recipes that I dislike                                                              | Avoid them                                                                    | 
| v1.0    | Picky-eater user         | Mark my favourite ingredients or recipes                                                                | Receive recommendations that match my preferences                             | 
| v1.0    | Careless user            | Backtrack and change my input preferences before confirmation for recipe recommendations                | Get the right recommended recipes                                             | 
| v1.0    | Creative user that cooks | Add and save personal recipes                                                                           | Choose them at my own discretion in the future                                | 
| v1.0    | User that cooks          | Delete personal recipes                                                                                 | Remove unwanted recipes                                                       | 
| v1.0    | Frugal user              | Get recipes that fulfil my budget                                                                       | Avoid overspending                                                            | 
| v1.0    | User that cooks          | Change some of the main ingredients to something that I like                                            | Eat what I like                                                               |
| v1.0    | User that cooks          | Show recipe instructions                                                                                | Follow as I cook                                                              |
| v1.0    | Organised user           | Organize all recipes by different categories (e.g., family recipes, favorite chef, favorite main, etc.) | Stay organized and find recipes easily                                        |
| v1.0    | User                     | Check the prices of each ingredient                                                                     | Know how much each ingredient costs                                           | 
| v1.0    | User                     | Check for any promotions on ingredients relevant to the recipe                                          | Save more money                                                               | 
| v1.0    | Time-constrained user    | Check for recipes based on cook time                                                                    | Quickly find recipes for myself                                               |
| v1.0    | Social user              | Share my favorite recipes with friends                                                                  | Get feedback from friends or cooks                                            |
| v1.0    | new user                 | see usage instructions                                                                                  | refer to them when I forget how to use the application                        |

| Version | As a ...                 | I want to ...                                                                                | So that I can ...                                                             |
|---------|--------------------------|---------------------------------------------------------------------------------------------|-------------------------------------------------------------------------------|
| v2.0    | New user                 | See a list of available commands                                                             | Understand how to use the application                                          |
| v2.0    | User                     | View the recipe list                                                                         | Browse all available recipes in the system                                     |
| v2.0    | User                     | View my wishlist                                                                             | See recipes I've saved for later                                              |
| v2.0    | User                     | Select recipes by name (not just index)                                                      | More easily add recipes to my wishlist                                         |
| v2.0    | User                     | Create custom recipes                                                                        | Add personalized meals to the recipe list                                      |
| v2.0    | User                     | Delete recipes from the recipe list                                                          | Remove recipes I don't want anymore                                            |
| v2.0    | User                     | Filter recipes by name, ingredients, and cost                                                | Find specific recipes more easily                                              |
| v2.0    | User                     | Add recipes to my wishlist                                                                   | Save recipes I'm interested in for later                                       |
| v2.0    | User                     | Remove recipes from my wishlist                                                              | Keep my wishlist organized and relevant                                        |
| v2.0    | Organized user           | View my ingredient inventory                                                                 | Know what ingredients I currently have available                               |
| v2.0    | User                     | Add bought ingredients to my inventory                                                       | Keep track of ingredients I purchased                                          |
| v2.0    | User                     | Remove consumed ingredients from my inventory                                                | Keep my ingredient inventory accurate and up to date                           |
| v2.0    | Indecisive user          | Get recipe recommendations from my wishlist                                                  | Decide what to cook next                                                       |
| v2.0    | Practical user           | See which ingredients I'm missing for wishlist recipes                                       | Know what I need to buy before cooking                                         |
| v2.0    | Budget-conscious user    | Get recommendations based on minimal ingredient shortfall                                    | Use what I already have and minimize additional purchases                      |
| v2.0    | User                     | Clear the screen                                                                            | Have a cleaner interface while using the application                           |
| v2.0    | User                     | Exit the application with a simple command                                                   | Close the program when I'm finished                                            |
| v2.0    | Budget-conscious user    | Get recipe recommendations within a specific budget                                          | Plan meals that fit my financial constraints                                   |
| v2.0    | Organized user           | View the missing ingredients between my inventory and wishlist recipes                       | Efficiently plan my shopping                                                   |
| v2.0    | Efficiency-minded user   | Get recommendations for recipes requiring the fewest additional ingredients                  | Minimize shopping trips and use what I already have                            |
### Appendix C: Non-Functional Requirements

- Runs on any **Java 17-compatible environment**.

- Uses only **standard Java libraries** (no external dependencies).

- Supports **fast startup** (<1 second).

### Appendix D: Glossary

- **Meal** – A recipe with a name, total cost, and associated ingredients.

- **Ingredient** – A component of a meal with a name and cost.

- **Main List** – All available meals in the system.

- **User List** – Meals selected by the user for their meal plan.

- **Command** – A user instruction (e.g., `filter`, `view`, `exit`).

- **Filter** – A command to narrow down meals by name, cost, or ingredient.

- **View** – Shows ingredients and costs of a selected meal.

### Appendix E: Instructions for manual testing

### Setup

1. Ensure you have Java 17 installed.

2. Run using:
```
java -jar ezmealplan.jar
```
### Testing Scenarios

- **`Load data`**: Ensure main_meal_list.txt and user_meal_list.txt are present.

- **`recipes`**: Shows all meals alphabetically sorted.

- **`wishlist`**: Displays meals user has selected.

- **`filter /mcost 5.00`**: Shows meals costing exactly $5.00.

- **`filter /ing chicken, rice`**: Filters meals containing all specified ingredients.

- **`select 2 /mname chicken`**: Selects the second filtered result.

- **`create /mname burger /ing bun (1.00), patty (2.00)`**: Adds new meal.

- **`view /m 1`**: Displays first meal from main list.

- **`remove 1`**: Removes first meal from user list.

- **`delete 2`**: Deletes from both lists (if applicable).

- **`clear`**: Empties user meal list.

- **`exit`**: Saves user list and exits.<|MERGE_RESOLUTION|>--- conflicted
+++ resolved
@@ -310,17 +310,115 @@
 }
 ```
 
-<<<<<<< HEAD
+### 4. CreateCommand and CreateChecker
+
+##### 4.1 Design Overview
+
+###### Function
+CreateChecker checks if the user input is valid before passing to the CreateCommand to create a new meal from the user input and adds it into the recipes list.
+
+###### Design Goals
+
+**Single Responsibility:**
+- CreateCommand solely handles the creation and adding of new meal into the recipes list while
+CreateChecker solely handles checking of the Create command input by the user.
+
+**Decoupling:**
+- By segregating responsibilities, it makes the code easier to maintain and extend.
+
+**Testability:**
+- The design supports unit testing by allowing test-specific CreateCommandTest and CreateCheckerTest to capture and verify the output.
+
+##### 4.2 Implementation Details
+
+###### Component Level: CreateChecker Class
+
+- Inherits from the abstract Checker Class.
+- Implements the `check()` method.
+- Uses logging to indicate execution.
+- `isPassed` is set to `true` once the user input passes all the required checks.
+- Passes the valid user input back into the CreateCommand class for processing into a new meal.
+
+###### Component Level: CreateCommand Class
+
+- Inherits from the abstract Command class.
+- Implements the `execute(MealManager mealManager, UserInterface ui)` method.
+- Uses logging to indicate execution.
+- Creates a new meal and passes it to the MealManager for adding the meal into the recipes list.
+
+###### Code Example
+```java
+@Override
+public void check() throws EZMealPlanException {
+    logger.fine("Checking '" + userInput + "' for errors.");
+    checkMnameExists();
+    checkIngExists();
+    checkMnameIngIndexes();
+    checkMealNameExists();
+    checkIngredientExists();
+    checkIngredientFormat();
+    setPassed(true);
+}
+```
+```java
+ @Override
+    public void execute(MealManager mealManager, UserInterface ui) throws EZMealPlanException {
+        boolean isValidUserInput = checkValidUserInput();
+        if (!isValidUserInput) {
+            logger.severe("Huge issue detected! The user input format remains invalid despite " +
+                    "passing all the checks for input formatting error.");
+        }
+        assert isValidUserInput;
+
+        Meal newMeal = createNewMeal();
+        MealList recipesList = mealManager.getRecipesList();
+        mealManager.addMeal(newMeal, recipesList);
+        ui.printAddMealMessage(newMeal, recipesList);
+    }
+```
+##### 4.3 Sequence Diagrams
+Here are Sequence Diagrams depicting the flow of the proceesing of user inputs into a new meal:
+![CreateCommand.puml](puml/CreateCommand.puml)
+![CreateChecker.puml](puml/CreateChecker.puml)
+##### 4.4 Unit Testing
+
+###### Testing Approach
+- Uses a test-specific CreateCheckerTest and CreateCommandTest to ensure that the CreateChecker and CreateCommand account for different types of user inputs and proceed as normal.
+- Test with different types of user inputs that gives no error and some exceptions.
+- Executes CreateChecker and CreateCommand.
+- Verifies that the exceptions are thrown according to the user inputs.
+
+###### Unit Test Code
+```java
+ @Test
+public void createCommand_fail() {
+    logger.fine("running createCommand_fail()");
+    duplicate_ingredient_catch();
+    duplicate_meal_catch();
+    invalidPriceFormat();
+    logger.info("createCommand_fail() test passed");
+}
+```
+```java
+@Test
+    public void createChecker_fail() {
+        logger.fine("Running createChecker_fail()");
+        checkMissingMname();
+        checkMissingIng();
+        checkInvalidCreateIndex();
+        checkInvalidIngMnameIndex();
+        checkMissingMealName();
+        checkMissingIngredient();
+        checkInvalidIngredientFormat();
+        logger.info("createChecker_fail() passed");
+    }
+```
 
 #### 4. DeleteCommand
-=======
-### 4. CreateCommand and CreateChecker
->>>>>>> 9fac7833
 
 ##### 4.1 Design Overview
 
 ###### Function
-<<<<<<< HEAD
 DeleteCommand is responsible for removing a specific meal from the main meal list and, if applicable, also removing the same meal from the user's wish list. It ensures consistency between related lists and provides user feedback via the UserInterface.
 
 ###### Design Goals
@@ -350,43 +448,10 @@
 - Checks if the deleted meal exists in the wish list using `wishlist.contains(...)`
 - If it exists, removes it using `wishList.removeMeal(...)`
 - Calls `ui.printRemovedMessage(...)` to notify the user of removal from the wish list
-=======
-CreateChecker checks if the user input is valid before passing to the CreateCommand to create a new meal from the user input and adds it into the recipes list.
-
-###### Design Goals
-
-**Single Responsibility:**
-- CreateCommand solely handles the creation and adding of new meal into the recipes list while
-CreateChecker solely handles checking of the Create command input by the user.
-
-**Decoupling:**
-- By segregating responsibilities, it makes the code easier to maintain and extend.
-
-**Testability:**
-- The design supports unit testing by allowing test-specific CreateCommandTest and CreateCheckerTest to capture and verify the output.
-
-##### 4.2 Implementation Details
-
-###### Component Level: CreateChecker Class
-
-- Inherits from the abstract Checker Class.
-- Implements the `check()` method.
-- Uses logging to indicate execution.
-- `isPassed` is set to `true` once the user input passes all the required checks.
-- Passes the valid user input back into the CreateCommand class for processing into a new meal.
-
-###### Component Level: CreateCommand Class
-
-- Inherits from the abstract Command class.
-- Implements the `execute(MealManager mealManager, UserInterface ui)` method.
-- Uses logging to indicate execution.
-- Creates a new meal and passes it to the MealManager for adding the meal into the recipes list.
->>>>>>> 9fac7833
 
 ###### Code Example
 ```java
 @Override
-<<<<<<< HEAD
     public void execute(MealManager mealManager, UserInterface ui) throws EZMealPlanException {
         super.execute(mealManager, ui);
         Meals userMeals = mealManager.getUserMeals();
@@ -406,72 +471,6 @@
 ![.\diagrams\DeleteCommand.png](./diagrams/DeleteCommand.png)
 
 
-=======
-public void check() throws EZMealPlanException {
-    logger.fine("Checking '" + userInput + "' for errors.");
-    checkMnameExists();
-    checkIngExists();
-    checkMnameIngIndexes();
-    checkMealNameExists();
-    checkIngredientExists();
-    checkIngredientFormat();
-    setPassed(true);
-}
-```
-```java
- @Override
-    public void execute(MealManager mealManager, UserInterface ui) throws EZMealPlanException {
-        boolean isValidUserInput = checkValidUserInput();
-        if (!isValidUserInput) {
-            logger.severe("Huge issue detected! The user input format remains invalid despite " +
-                    "passing all the checks for input formatting error.");
-        }
-        assert isValidUserInput;
-
-        Meal newMeal = createNewMeal();
-        MealList recipesList = mealManager.getRecipesList();
-        mealManager.addMeal(newMeal, recipesList);
-        ui.printAddMealMessage(newMeal, recipesList);
-    }
-```
-##### 4.3 Sequence Diagrams
-Here are Sequence Diagrams depicting the flow of the proceesing of user inputs into a new meal:
-![CreateCommand.puml](puml/CreateCommand.puml)
-![CreateChecker.puml](puml/CreateChecker.puml)
-##### 4.4 Unit Testing
-
-###### Testing Approach
-- Uses a test-specific CreateCheckerTest and CreateCommandTest to ensure that the CreateChecker and CreateCommand account for different types of user inputs and proceed as normal.
-- Test with different types of user inputs that gives no error and some exceptions.
-- Executes CreateChecker and CreateCommand.
-- Verifies that the exceptions are thrown according to the user inputs.
-
-###### Unit Test Code
-```java
- @Test
-public void createCommand_fail() {
-    logger.fine("running createCommand_fail()");
-    duplicate_ingredient_catch();
-    duplicate_meal_catch();
-    invalidPriceFormat();
-    logger.info("createCommand_fail() test passed");
-}
-```
-```java
-@Test
-    public void createChecker_fail() {
-        logger.fine("Running createChecker_fail()");
-        checkMissingMname();
-        checkMissingIng();
-        checkInvalidCreateIndex();
-        checkInvalidIngMnameIndex();
-        checkMissingMealName();
-        checkMissingIngredient();
-        checkInvalidIngredientFormat();
-        logger.info("createChecker_fail() passed");
-    }
-```
->>>>>>> 9fac7833
 ## Implementation
 
 
