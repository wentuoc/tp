# Developer Guide

## Acknowledgements

{list here sources of all reused/adapted ideas, code, documentation, and third-party libraries -- include links to the original source as well}

## Design

EZMealPlan follows a modular and object-oriented design centered around a command-based architecture.

### Architecture Overview

- **Parser**: Interprets user input and delegates to appropriate command classes.
- **Command classes**: Each command is encapsulated in its own class (e.g., `ListCommand`, `FilterCommand`, `SelectCommand`) that implements an `execute()` method.
- **MealList and UserMealList**: Encapsulate meal storage and operations, such as adding, removing, and viewing meals.
- **Meal and Ingredient**: Core data classes representing recipes and their components.
- **Storage**: Handles saving and loading from `main_meal_list.txt` and `user_meal_list.txt`.

### Logging

- Global logger is initialized in the `EZMealPlan` class.

- Functional classes use `logger.WARNING` for exceptions and `logger.SEVERE` for assertions.

- JUnit test classes use their own logger with `logger.INFO` for exceptions.

## Input Handling

- All user inputs are case-sensitive and normalised to lowercase.

This sequence diagram shows the processes that EZMealPlan system has to undergo while it is being booted up before it is ready for usage.

![img.png](img.png)
This sequence diagram shows the general flow of how the EZMealPlan system process the respective command inputted by the user. Many relevant details and classes have been omitted for the purpose of simplicity. The implementations for the respective commands will be explained in greater details and illustrated with UML diagrams later.

<<<<<<< HEAD
### Food Package

The food package contains the abstract class `Product`, as well as `Ingredient` and `Meal` classes.

![.\diagrams\Food.png](.\diagrams\Food.png)

The `Ingredient` class,
* Represents an ingredient, which has a `name` and `price`
* Contains the `setPrice` method, as well as private methods to check that 
the price provided is non-negative and able to be parsed as a `Double`

The `Meal` class,
* Represents a meal, which has a `name`, `price`, and `ingredientList` of type `List<Ingredient>`.
* Contains the `addIngredient` method that adds an `Ingredient` into its `ingredientList`. While doing so, it
also retrieves and adds the `price` of the `Ingredient` into the meal's `price`.
* Contains a private method that checks if an `Ingredient` to be added is already duplicated in the `ingredienList`, and
throws an exception.

## Implementation
## Appendices
### Appendix A: Product scope
#### Target user profile
=======
### Enhancements in the Command Module

Both commands extend the abstract Command class, thereby following our command design pattern to decouple user input parsing from the actual execution of features. 
The primary objective of these commands is to ensure a clear separation of concerns, improve maintainability, and allow for easier testing.

#### 1. MealCommand

##### 1.1 Design Overview

###### Function
MealCommand is responsible for fetching the user meals from the MealManager and displaying them via the UserInterface.

###### Design Goals

**Single Responsibility:**
- MealCommand only deals with retrieving the user-selected meal list and forwarding it to the UI.

**Decoupling:**
- By isolating the command logic from both the UI and data management, future changes in either will have minimal impact.

**Testability:**
- The design allows for easy unit testing by injecting a test-specific UI that captures the output.

##### 1.2 Implementation Details

###### Component Level: MealCommand Class

- Inherits from the abstract Command class
- Implements the `execute(MealManager mealManager, UserInterface ui)` method
- Uses logging (via `logger.fine`) to trace execution
- Retrieves the user meal list using `mealManager.getUserMeals().getList()`
- Passes the list to the UI's `printMealList` method with the label "user chosen meals"

###### Code Example
```java
@Override
public void execute(MealManager mealManager, UserInterface ui) throws EZMealPlanException {
    logger.fine("Executing MealCommand");
    List<Meal> userMealList = mealManager.getUserMeals().getList();
    ui.printMealList(userMealList, "user chosen meals");
}
```

##### 1.3 Sequence Diagram

![MealCommand.png](MealCommand.png)

##### 1.4 Unit Testing

###### Testing Approach
- A test-specific subclass of UserInterface (named TestUserInterface) is defined to capture the parameters passed to the `printMealList` method
- The unit test populates the MealManager's user meals list with sample meals
- Executes MealCommand
- Asserts that the UI received the expected label and list of meals

###### Unit Test Code
```java
@Test
public void testExecute_mealCommand_printsUserChosenMeals() throws EZMealPlanException {

    MealManager mealManager = new MealManager();
    Meal meal1 = new Meal("Meal A");
    Meal meal2 = new Meal("Meal B");
    mealManager.getUserMeals().getList().add(meal1);
    mealManager.getUserMeals().getList().add(meal2);

    TestUserInterface testUI = new TestUserInterface();
    MealCommand mealCommand = new MealCommand();
    mealCommand.execute(mealManager, testUI);

    assertEquals("user chosen meals", testUI.capturedListName);
    List<Meal> expectedMeals = new ArrayList<>();
    expectedMeals.add(meal1);
    expectedMeals.add(meal2);
    assertIterableEquals(expectedMeals, testUI.capturedMeals);
}
```

#### 2. ListCommand

##### 2.1 Design Overview

###### Function
ListCommand fetches the main meal list from the MealManager and instructs the UI to display it.

###### Design Goals

**Single Responsibility:**
- ListCommand solely handles the retrieval and display of the main meals.

**Decoupling:**
- By segregating responsibilities, it makes the code easier to maintain and extend.

**Testability:**
- The design supports unit testing by allowing a test-specific UI to capture and verify the output.

##### 2.2 Implementation Details

###### Component Level: ListCommand Class

- Inherits from the abstract Command class
- Implements the `execute(MealManager mealManager, UserInterface ui)` method
- Uses logging to indicate execution
- Retrieves the main meal list using `mealManager.getMainMeals().getList()`
- Calls `ui.printMealList` with the label "main list"

###### Code Example
```java
@Override
public void execute(MealManager mealManager, UserInterface ui) throws EZMealPlanException {
    logger.fine("Executing 'list' command");
    List<Meal> mainMealList = mealManager.getMainMeals().getList();
    ui.printMealList(mainMealList, "main list");
}
```

##### 2.3 Sequence Diagram

![ListCommand.png](ListCommand.png)

##### 2.4 Unit Testing

###### Testing Approach
- Uses a test-specific TestUserInterface subclass to capture the output of `printMealList`
- Sets up the main meal list in the MealManager
- Executes ListCommand
- Verifies that the UI output matches the expected label and meal list

###### Unit Test Code
```java
@Test
public void testExecute_listCommand_printsMainList() throws EZMealPlanException {

    MealManager mealManager = new MealManager();
    Meal meal1 = new Meal("Main Meal 1");
    Meal meal2 = new Meal("Main Meal 2");
    mealManager.getMainMeals().getList().add(meal1);
    mealManager.getMainMeals().getList().add(meal2);

    TestUserInterface testUI = new TestUserInterface();
    ListCommand listCommand = new ListCommand();
    listCommand.execute(mealManager, testUI);

    assertEquals("main list", testUI.capturedListName);
    List<Meal> expectedMeals = new ArrayList<>();
    expectedMeals.add(meal1);
    expectedMeals.add(meal2);
    assertIterableEquals(expectedMeals, testUI.capturedMeals);
}
```

## Product scope
### Target user profile
>>>>>>> a7dae5b4

- **Health-conscious** users who **track food intake** and **prefer meal transparency**.

- **Budget-conscious** users who want to **manage cost-per-meal**.

- **Lazy or busy** users looking for **quick, filtered suggestions**.

- **Home cooks** who want to **create** and **store their own recipes**.

- Users who want a **lightweight, offline meal planning CLI** app.

#### Value proposition

EZMealPlan provides a **simple, command-line interface** for **selecting and managing meals**, **filtering by cost or ingredients**, and **building personalized meal plans**. It solves the problem of:

- **Searching manually** for affordable, relevant recipes
- **Remembering** preferred meals or dietary patterns
3- **Planning meals** within budget constraints

### Appendix B: User Stories

| Version | As a ...                 | I want to ...                                                                                           | So that I can ...                                                             |
|---------|--------------------------|---------------------------------------------------------------------------------------------------------|-------------------------------------------------------------------------------|
| v1.0    | Health-conscious user    | Add my desired calorie intake per day                                                                   | Track my actual intake against that to see how close I am                     |
| v1.0    | Lazy user                | Search for existing recipes by ingredients                                                              | See what is the easiest item I can prepare                                    |
| v1.0    | User                     | Add recipes I come across online                                                                        | View all recipes available in one place                                       | 
| v1.0    | Health-conscious user    | View a graph or figure of my calorie intake over time                                                   | Track my progress towards my goal                                             |
| v1.0    | Indecisive user          | Get recommended recipes                                                                                 | Have a better idea of what to eat                                             | 
| v1.0    | User                     | Get recipe suggestions based on the ingredients available in the supermarket                            | Know which ingredients to purchase                                            |
| v1.0    | Organised user           | Get recipe suggestions that complement the ingredients I have                                           | Use up most of the ingredients I have have left before buying new ingredients |
| v1.0    | Picky-eater user         | Mark ingredients or recipes that I dislike                                                              | Avoid them                                                                    | 
| v1.0    | Picky-eater user         | Mark my favourite ingredients or recipes                                                                | Receive recommendations that match my preferences                             | 
| v1.0    | Careless user            | Backtrack and change my input preferences before confirmation for recipe recommendations                | Get the right recommended recipes                                             | 
| v1.0    | Creative user that cooks | Add and save personal recipes                                                                           | Choose them at my own discretion in the future                                | 
| v1.0    | User that cooks          | Delete personal recipes                                                                                 | Remove unwanted recipes                                                       | 
| v1.0    | Frugal user              | Get recipes that fulfil my budget                                                                       | Avoid overspending                                                            | 
| v1.0    | User that cooks          | Change some of the main ingredients to something that I like                                            | Eat what I like                                                               |
| v1.0    | User that cooks          | Show recipe instructions                                                                                | Follow as I cook                                                              |
| v1.0    | Organised user           | Organize all recipes by different categories (e.g., family recipes, favorite chef, favorite main, etc.) | Stay organized and find recipes easily                                        |
| v1.0    | User                     | Check the prices of each ingredient                                                                     | Know how much each ingredient costs                                           | 
| v1.0    | User                     | Check for any promotions on ingredients relevant to the recipe                                          | Save more money                                                               | 
| v1.0    | Time-constrained user    | Check for recipes based on cook time                                                                    | Quickly find recipes for myself                                               |
| v1.0    | Social user              | Share my favorite recipes with friends                                                                  | Get feedback from friends or cooks                                            |
| v1.0    | new user                 | see usage instructions                                                                                  | refer to them when I forget how to use the application                        |

|v2.0|user|find a to-do item by name|locate a to-do without having to go through the entire list|

### Appendix C: Non-Functional Requirements

- Runs on any **Java 17-compatible environment**.

- Uses only **standard Java libraries** (no external dependencies).

- Supports **fast startup** (<1 second).

### Appendix D: Glossary

- **Meal** – A recipe with a name, total cost, and associated ingredients.

- **Ingredient** – A component of a meal with a name and cost.

- **Main List** – All available meals in the system.

- **User List** – Meals selected by the user for their meal plan.

- **Command** – A user instruction (e.g., `filter`, `view`, `exit`).

- **Filter** – A command to narrow down meals by name, cost, or ingredient.

- **View** – Shows ingredients and costs of a selected meal.

### Appendix E: Instructions for manual testing

### Setup

1. Ensure you have Java 17 installed.

2. Run using:
```
java -jar ezmealplan.jar
```
### Testing Scenarios

- **`Load data`**: Ensure main_meal_list.txt and user_meal_list.txt are present.

- **`list`**: Shows all meals alphabetically sorted.

- **`meal`**: Displays meals user has selected.

- **`filter /mcost 5.00`**: Shows meals costing exactly $5.00.

- **`filter /ing chicken, rice`**: Filters meals containing all specified ingredients.

- **`select 2 /mname chicken`**: Selects the second filtered result.

- **`create /mname burger /ing bun (1.00), patty (2.00)`**: Adds new meal.

- **`view /m 1`**: Displays first meal from main list.

- **`remove 1`**: Removes first meal from user list.

- **`delete 2`**: Deletes from both lists (if applicable).

- **`clear`**: Empties user meal list.

- **`exit`**: Saves user list and exits.<|MERGE_RESOLUTION|>--- conflicted
+++ resolved
@@ -33,7 +33,6 @@
 ![img.png](img.png)
 This sequence diagram shows the general flow of how the EZMealPlan system process the respective command inputted by the user. Many relevant details and classes have been omitted for the purpose of simplicity. The implementations for the respective commands will be explained in greater details and illustrated with UML diagrams later.
 
-<<<<<<< HEAD
 ### Food Package
 
 The food package contains the abstract class `Product`, as well as `Ingredient` and `Meal` classes.
@@ -52,11 +51,6 @@
 * Contains a private method that checks if an `Ingredient` to be added is already duplicated in the `ingredienList`, and
 throws an exception.
 
-## Implementation
-## Appendices
-### Appendix A: Product scope
-#### Target user profile
-=======
 ### Enhancements in the Command Module
 
 Both commands extend the abstract Command class, thereby following our command design pattern to decouple user input parsing from the actual execution of features. 
@@ -207,10 +201,10 @@
     assertIterableEquals(expectedMeals, testUI.capturedMeals);
 }
 ```
-
-## Product scope
-### Target user profile
->>>>>>> a7dae5b4
+## Implementation
+## Appendices
+### Appendix A: Product scope
+#### Target user profile
 
 - **Health-conscious** users who **track food intake** and **prefer meal transparency**.
 
