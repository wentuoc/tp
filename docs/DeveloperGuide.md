--- conflicted
+++ resolved
@@ -10,7 +10,6 @@
 
 ### Architecture Overview
 
-<<<<<<< HEAD
 EZMealPlan consists of the following main packages:
 - `ezmealplan`: Initialises the app and starts the other components. Closes the other components upon exit  of the app. 
 - `ui`: Captures user input and displays outputs via the command line.
@@ -22,17 +21,6 @@
 - `food`: Represents meals and their subcomponents.
 - `storage`: Initialises, saves, and loads data to and from the disk.
 
-#### Logging
-=======
-- **Parser**: Interprets user input and delegates to appropriate command classes.
-- **Command classes**: Each command is encapsulated in its own class (e.g., `RecipesCommand`, `FilterCommand`, `SelectCommand`) that implements an `execute()` method.
-- **MealList and UserMealList**: Encapsulate meal storage and operations, such as adding, removing, and viewing meals.
-- **Meal and Ingredient**: Core data classes representing recipes and their components.
-- **Storage**: Handles saving and loading from `recipesList.txt` and `wishList.txt`.
-
-### Logging
->>>>>>> 9fac7833
-
 - Global logger is initialized in the `EZMealPlan` class.
 
 - Functional classes use `logger.WARNING` for exceptions and `logger.SEVERE` for assertions.
@@ -47,7 +35,6 @@
 the associations:
 ![EZMealPlanClass.png](diagrams/EZMealPlanClass.png)
 
-<<<<<<< HEAD
 This sequence diagram shows the processes that EZMealPlan system has to undergo while it is being booted up before it 
 is ready for usage.
 ![BootingUpEZMealPlan.png](diagrams/BootingUpEZMealPlan.png)
@@ -55,14 +42,6 @@
 This sequence diagram shows the procedures of extracting meals from the `recipesListFile` (`recipesList.txt`). A similar 
 procedure follows for extracting meals from the `wishListFile` (`wishList.txt`).
 ![ConstructingMainMeals.png](diagrams/ConstructingMainMeals.png)
-=======
-![BootingUpEZMealPlan.puml](puml/BootingUpEZMealPlan.puml)
-This sequence diagram shows the processes that EZMealPlan system has to undergo while it is being booted up before it is ready for usage.
-
-![ConstructingRecipesList.puml](puml/ConstructingRecipesList.puml)
-This sequence diagram shows the procedures of extracting meals from the "recipesListFile" (recipesList.txt). The procedures of extracting meals from the "wishListFile" (wishList.txt) can be depicted simply by replacing "recipesListFile" with "wishListFile", storage.getRecipesListFile() with storage.getWishListFile(), mealManager.getRecipesList() with mealManager.getWishList() and lastly, "recipesList" of RecipesList class with "wishList" of WishList class.
->>>>>>> 9fac7833
-
 
 ### `ui`
 
